# Recipe Repository

This repository now includes two major components:

1. A configurable recipe scraper capable of harvesting recipes from the
   approved domains defined in `config/scraper_templates.json`. The scraper
   normalises the extracted data and persists it into the provided MySQL
   database.
2. A Flask web application that reads the persisted recipes, allows you to
   search across titles, descriptions, ingredients, and instructions, and view
   complete recipe pages.

## Prerequisites

Install the Python dependencies:

```bash
pip install -r requirements.txt
```

## Running the scraper

The scraper exposes a command line interface:

```bash
python -m scraper.cli --config config/scraper_templates.json
```

By default it will connect to the production database at `217.43.43.202`
using the credentials provided by the user. You can override the connection or
limit the run to specific sites:

```bash
python -m scraper.cli \
    --db-host 127.0.0.1 \
<<<<<<< HEAD
    --db-user reciperepository \
    --db-password Xenomorph123 \
=======
    --db-user [USER] \
    --db-password [PASS] \
>>>>>>> b9ca48db
    --db-name reciperepository \
    --sites "BBC Good Food" "simplyrecipes.com"
```

Use `--max-pages` to constrain how many listing pages are crawled per site.

Logs are emitted to stdout and can be controlled with `--log-level` (e.g.
`--log-level DEBUG`).

<<<<<<< HEAD
If a site's configured listing pages fail or return no results the scraper now
falls back to crawling the domain's XML sitemaps (including WordPress specific
maps). This greatly improves coverage for JavaScript-driven or paginated
catalogues at the cost of additional HTTP requests. The fallback respects the
`--max-pages` option for HTML listings and caps sitemap discovery to protect the
target sites.

=======
>>>>>>> b9ca48db
## Running the web application

The web application is backed by the same MySQL database. Environment
variables can be used to override the defaults shown below.

```bash
<<<<<<< HEAD
export DB_HOST=217.43.43.202
export DB_USER=reciperepository
export DB_PASSWORD=Xenomorph123
=======
export DB_HOST=[EXTERNAL_IP]
export DB_USER=[USER]
export DB_PASSWORD=[PASS]
>>>>>>> b9ca48db
export DB_NAME=reciperepository

python -m webapp
```

The server listens on `http://127.0.0.1:8000/` by default. Adjust the `PORT`
environment variable if you need to use a different port.<|MERGE_RESOLUTION|>--- conflicted
+++ resolved
@@ -33,13 +33,8 @@
 ```bash
 python -m scraper.cli \
     --db-host 127.0.0.1 \
-<<<<<<< HEAD
-    --db-user reciperepository \
-    --db-password Xenomorph123 \
-=======
     --db-user [USER] \
     --db-password [PASS] \
->>>>>>> b9ca48db
     --db-name reciperepository \
     --sites "BBC Good Food" "simplyrecipes.com"
 ```
@@ -49,7 +44,6 @@
 Logs are emitted to stdout and can be controlled with `--log-level` (e.g.
 `--log-level DEBUG`).
 
-<<<<<<< HEAD
 If a site's configured listing pages fail or return no results the scraper now
 falls back to crawling the domain's XML sitemaps (including WordPress specific
 maps). This greatly improves coverage for JavaScript-driven or paginated
@@ -57,23 +51,15 @@
 `--max-pages` option for HTML listings and caps sitemap discovery to protect the
 target sites.
 
-=======
->>>>>>> b9ca48db
 ## Running the web application
 
 The web application is backed by the same MySQL database. Environment
 variables can be used to override the defaults shown below.
 
 ```bash
-<<<<<<< HEAD
-export DB_HOST=217.43.43.202
-export DB_USER=reciperepository
-export DB_PASSWORD=Xenomorph123
-=======
 export DB_HOST=[EXTERNAL_IP]
 export DB_USER=[USER]
 export DB_PASSWORD=[PASS]
->>>>>>> b9ca48db
 export DB_NAME=reciperepository
 
 python -m webapp

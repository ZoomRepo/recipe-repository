# Recipe Repository

<<<<<<< HEAD
This repository now includes two major components:

1. A configurable recipe scraper capable of harvesting recipes from the
   approved domains defined in `config/scraper_templates.json`. The scraper
   normalises the extracted data and persists it into the provided MySQL
   database.
2. A Flask web application that reads the persisted recipes, allows you to
   search across titles, descriptions, ingredients, and instructions, and view
   complete recipe pages.
=======
This repository now includes a configurable recipe scraper capable of harvesting
recipes from the approved domains defined in
`config/scraper_templates.json`. The scraper normalises the extracted data and
persists it into the provided MySQL database.
>>>>>>> 4b27159e

## Prerequisites

Install the Python dependencies:

```bash
pip install -r requirements.txt
```

## Running the scraper

The scraper exposes a command line interface:

```bash
python -m scraper.cli --config config/scraper_templates.json
```

By default it will connect to the production database at `217.43.43.202`
using the credentials provided by the user. You can override the connection or
limit the run to specific sites:

```bash
python -m scraper.cli \
    --db-host 127.0.0.1 \
<<<<<<< HEAD
    --db-user reciperepository \
    --db-password Xenomorph123 \
=======
    --db-user [USER] \
    --db-password [PASS] \
>>>>>>> 4b27159e
    --db-name reciperepository \
    --sites "BBC Good Food" "simplyrecipes.com"
```

Use `--max-pages` to constrain how many listing pages are crawled per site.

Logs are emitted to stdout and can be controlled with `--log-level` (e.g.
<<<<<<< HEAD
`--log-level DEBUG`).

## Running the web application

The web application is backed by the same MySQL database. Environment
variables can be used to override the defaults shown below.

```bash
export DB_HOST=217.43.43.202
export DB_USER=reciperepository
export DB_PASSWORD=Xenomorph123
export DB_NAME=reciperepository

python -m webapp
```

The server listens on `http://127.0.0.1:8000/` by default. Adjust the `PORT`
environment variable if you need to use a different port.
=======
`--log-level DEBUG`).
>>>>>>> 4b27159e
<|MERGE_RESOLUTION|>--- conflicted
+++ resolved
@@ -1,6 +1,5 @@
 # Recipe Repository
 
-<<<<<<< HEAD
 This repository now includes two major components:
 
 1. A configurable recipe scraper capable of harvesting recipes from the
@@ -10,12 +9,6 @@
 2. A Flask web application that reads the persisted recipes, allows you to
    search across titles, descriptions, ingredients, and instructions, and view
    complete recipe pages.
-=======
-This repository now includes a configurable recipe scraper capable of harvesting
-recipes from the approved domains defined in
-`config/scraper_templates.json`. The scraper normalises the extracted data and
-persists it into the provided MySQL database.
->>>>>>> 4b27159e
 
 ## Prerequisites
 
@@ -40,13 +33,8 @@
 ```bash
 python -m scraper.cli \
     --db-host 127.0.0.1 \
-<<<<<<< HEAD
-    --db-user reciperepository \
-    --db-password Xenomorph123 \
-=======
     --db-user [USER] \
     --db-password [PASS] \
->>>>>>> 4b27159e
     --db-name reciperepository \
     --sites "BBC Good Food" "simplyrecipes.com"
 ```
@@ -54,7 +42,6 @@
 Use `--max-pages` to constrain how many listing pages are crawled per site.
 
 Logs are emitted to stdout and can be controlled with `--log-level` (e.g.
-<<<<<<< HEAD
 `--log-level DEBUG`).
 
 ## Running the web application
@@ -63,16 +50,13 @@
 variables can be used to override the defaults shown below.
 
 ```bash
-export DB_HOST=217.43.43.202
-export DB_USER=reciperepository
-export DB_PASSWORD=Xenomorph123
+export DB_HOST=[EXTERNAL_IP]
+export DB_USER=[USER]
+export DB_PASSWORD=[PASS]
 export DB_NAME=reciperepository
 
 python -m webapp
 ```
 
 The server listens on `http://127.0.0.1:8000/` by default. Adjust the `PORT`
-environment variable if you need to use a different port.
-=======
-`--log-level DEBUG`).
->>>>>>> 4b27159e
+environment variable if you need to use a different port.
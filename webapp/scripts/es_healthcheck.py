"""Command line utility that verifies Elasticsearch connectivity."""
from __future__ import annotations

import argparse
import sys
from typing import Iterable

<<<<<<< HEAD
=======
from elasticsearch import Elasticsearch
from elasticsearch.exceptions import ApiError, TransportError

>>>>>>> 6acd6e9d
from webapp.config import AppConfig
from webapp.scripts.es_utils import ES_EXCEPTIONS, build_client, index_exists


DEFAULT_EXPECTED_STATUS = "yellow"


def _parse_args(argv: Iterable[str]) -> argparse.Namespace:
    parser = argparse.ArgumentParser(
        description="Check connectivity to the configured Elasticsearch cluster.",
    )
    parser.add_argument(
        "--expected-status",
        default=DEFAULT_EXPECTED_STATUS,
        help=(
            "Cluster status that should be considered healthy. "
            "Defaults to '%(default)s'."
        ),
    )
    parser.add_argument(
        "--check-indices",
        action="store_true",
        help="Also verify that the configured indices exist.",
    )
    return parser.parse_args(list(argv))


def main(argv: Iterable[str] | None = None) -> int:
    args = _parse_args(argv or [])
    config = AppConfig.from_env()
    es_config = config.elasticsearch

    try:
        client = build_client(config)
    except Exception as exc:  # pragma: no cover - defensive guard
        print(f"Failed to create Elasticsearch client: {exc}", file=sys.stderr)
        return 2

    try:
        if not client.ping():
            print("Elasticsearch ping failed", file=sys.stderr)
            return 2
        health = client.cluster.health(
            wait_for_status=args.expected_status,
            request_timeout=es_config.timeout,
        )
<<<<<<< HEAD
    except ES_EXCEPTIONS as exc:
=======
    except (TransportError, ApiError) as exc:
>>>>>>> 6acd6e9d
        print(f"Cluster health check failed: {exc}", file=sys.stderr)
        return 2

    status = health.get("status", "unknown")
    print(f"Cluster status: {status}")

    if args.check_indices:
        missing: list[str] = []
        for name in {es_config.recipe_index, es_config.scraper_index}:
            try:
                if not index_exists(client, name):
                    missing.append(name)
<<<<<<< HEAD
            except ES_EXCEPTIONS as exc:
=======
            except (TransportError, ApiError) as exc:
>>>>>>> 6acd6e9d
                print(f"Failed to inspect index '{name}': {exc}", file=sys.stderr)
                return 2
        if missing:
            print(
                "Missing expected indices: " + ", ".join(sorted(missing)),
                file=sys.stderr,
            )
            return 1

    if status not in {args.expected_status, "green"}:
        print(
            f"Cluster reported status '{status}', expected at least "
            f"'{args.expected_status}'",
            file=sys.stderr,
        )
        return 1

    return 0


if __name__ == "__main__":  # pragma: no cover - CLI entry point
    sys.exit(main(sys.argv[1:]))<|MERGE_RESOLUTION|>--- conflicted
+++ resolved
@@ -5,12 +5,9 @@
 import sys
 from typing import Iterable
 
-<<<<<<< HEAD
-=======
 from elasticsearch import Elasticsearch
 from elasticsearch.exceptions import ApiError, TransportError
 
->>>>>>> 6acd6e9d
 from webapp.config import AppConfig
 from webapp.scripts.es_utils import ES_EXCEPTIONS, build_client, index_exists
 
@@ -57,11 +54,7 @@
             wait_for_status=args.expected_status,
             request_timeout=es_config.timeout,
         )
-<<<<<<< HEAD
-    except ES_EXCEPTIONS as exc:
-=======
     except (TransportError, ApiError) as exc:
->>>>>>> 6acd6e9d
         print(f"Cluster health check failed: {exc}", file=sys.stderr)
         return 2
 
@@ -74,11 +67,7 @@
             try:
                 if not index_exists(client, name):
                     missing.append(name)
-<<<<<<< HEAD
-            except ES_EXCEPTIONS as exc:
-=======
             except (TransportError, ApiError) as exc:
->>>>>>> 6acd6e9d
                 print(f"Failed to inspect index '{name}': {exc}", file=sys.stderr)
                 return 2
         if missing:

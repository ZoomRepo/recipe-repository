[
  {
    "name": "Afghan Cooks (Afghanistan)",
    "url": "https://afghancooks.com/recipes/",
    "type": "cooking",
    "scraped": true,
    "recipes": {
      "listing": [
        {
          "url": "https://afghancooks.com/recipes/",
          "link_selector": "article h2.entry-title a, h2.entry-title a, h3.entry-title a, div.entry-content h2 a, div.post h2 a, div.td-module-title a",
          "pagination_selector": "nav.pagination a.next, a.next.page-numbers, ul.pagination li.next a, a.pagination-next, a.next, a[rel='next']"
        }
      ]
    },
    "article": {
      "title": [
        "h1.entry-title",
        "h1.post-title",
        "h1.page-title",
        "h1"
      ],
      "description": [
        "meta[name='description']",
        "meta[property='og:description']",
        "div.entry-content p",
        "div.post-content p"
      ],
      "ingredients": [
        "div.wprm-recipe-ingredients ul li",
        "div.wp-block-wprm-recipe-ingredients ul li",
        "div.tasty-recipe-ingredients li",
        "div.recipe-ingredients ul li",
        "li.ingredient"
      ],
      "instructions": [
        "div.wprm-recipe-instructions div.wprm-recipe-instruction-text",
        "div.wp-block-wprm-recipe-instructions li",
        "div.tasty-recipe-instructions li",
        "div.recipe-instructions li",
        "ol li"
      ],
      "prep_time": [
        "span.wprm-recipe-prep_time",
        "div.tasty-recipes-prep-time",
        "div.recipe-meta-item--prep span.recipe-meta-item-value"
      ],
      "cook_time": [
        "span.wprm-recipe-cook_time",
        "div.tasty-recipes-cook-time",
        "div.recipe-meta-item--cook span.recipe-meta-item-value"
      ],
      "total_time": [
        "span.wprm-recipe-total_time",
        "div.tasty-recipes-total-time",
        "div.recipe-meta-item--total span.recipe-meta-item-value"
      ],
      "servings": [
        "span.wprm-recipe-servings",
        "div.tasty-recipes-yield",
        "div.recipe-servings"
      ],
      "image": [
        "meta[property='og:image']",
        "meta[name='twitter:image']",
        "figure.wp-block-image img",
        "div.entry-content img"
      ],
      "author": [
        "span.wprm-recipe-author",
        "span.author.vcard",
        "a[rel='author']",
        "span.posted-by a"
      ],
      "categories": [
        "span.cat-links a",
        "a[rel='category tag']",
        "div.recipe-categories a"
      ],
      "tags": [
        "span.tags-links a",
        "a[rel='tag']"
      ]
    },
    "structured_data": {
      "enabled": true,
      "json_ld_selector": "script[type='application/ld+json']",
      "json_ld_path": "$..[?(@['@type']=='Recipe')]"
    }
  },
  {
    "name": "The Spice Spoon - Afghan Recipes (Afghanistan)",
    "url": "https://thespicespoon.com/category/ethnic-cuisine/afghan-recipes/",
    "type": "cooking",
    "scraped": true,
    "recipes": {
      "listing": [
        {
          "url": "https://thespicespoon.com/category/ethnic-cuisine/afghan-recipes/",
          "link_selector": "article h2.entry-title a, h2.entry-title a, h3.entry-title a, div.entry-content h2 a, div.post h2 a, div.td-module-title a",
          "pagination_selector": "nav.pagination a.next, a.next.page-numbers, ul.pagination li.next a, a.pagination-next, a.next, a[rel='next']"
        }
      ]
    },
    "article": {
      "title": [
        "h1.entry-title",
        "h1.post-title",
        "h1.page-title",
        "h1"
      ],
      "description": [
        "meta[name='description']",
        "meta[property='og:description']",
        "div.entry-content p",
        "div.post-content p"
      ],
      "ingredients": [
        "div.wprm-recipe-ingredients ul li",
        "div.wp-block-wprm-recipe-ingredients ul li",
        "div.tasty-recipe-ingredients li",
        "div.recipe-ingredients ul li",
        "li.ingredient"
      ],
      "instructions": [
        "div.wprm-recipe-instructions div.wprm-recipe-instruction-text",
        "div.wp-block-wprm-recipe-instructions li",
        "div.tasty-recipe-instructions li",
        "div.recipe-instructions li",
        "ol li"
      ],
      "prep_time": [
        "span.wprm-recipe-prep_time",
        "div.tasty-recipes-prep-time",
        "div.recipe-meta-item--prep span.recipe-meta-item-value"
      ],
      "cook_time": [
        "span.wprm-recipe-cook_time",
        "div.tasty-recipes-cook-time",
        "div.recipe-meta-item--cook span.recipe-meta-item-value"
      ],
      "total_time": [
        "span.wprm-recipe-total_time",
        "div.tasty-recipes-total-time",
        "div.recipe-meta-item--total span.recipe-meta-item-value"
      ],
      "servings": [
        "span.wprm-recipe-servings",
        "div.tasty-recipes-yield",
        "div.recipe-servings"
      ],
      "image": [
        "meta[property='og:image']",
        "meta[name='twitter:image']",
        "figure.wp-block-image img",
        "div.entry-content img"
      ],
      "author": [
        "span.wprm-recipe-author",
        "span.author.vcard",
        "a[rel='author']",
        "span.posted-by a"
      ],
      "categories": [
        "span.cat-links a",
        "a[rel='category tag']",
        "div.recipe-categories a"
      ],
      "tags": [
        "span.tags-links a",
        "a[rel='tag']"
      ]
    },
    "structured_data": {
      "enabled": true,
      "json_ld_selector": "script[type='application/ld+json']",
      "json_ld_path": "$..[?(@['@type']=='Recipe')]"
    }
  },
  {
    "name": "My Albanian Food - Tave Presh (Albania)",
    "url": "https://www.myalbanianfood.com/recipe/albanian-tave-presh-meatless-leek-bake/",
    "type": "cooking",
    "scraped": true,
    "recipes": {
      "listing": [
        {
          "url": "https://www.myalbanianfood.com/recipe/albanian-tave-presh-meatless-leek-bake/",
          "link_selector": "link[rel='canonical']"
        }
      ]
    },
    "article": {
      "title": [
        "h1.entry-title",
        "h1.post-title",
        "h1.page-title",
        "h1"
      ],
      "description": [
        "meta[name='description']",
        "meta[property='og:description']",
        "div.entry-content p",
        "div.post-content p"
      ],
      "ingredients": [
        "div.wprm-recipe-ingredients ul li",
        "div.wp-block-wprm-recipe-ingredients ul li",
        "div.tasty-recipe-ingredients li",
        "div.recipe-ingredients ul li",
        "li.ingredient"
      ],
      "instructions": [
        "div.wprm-recipe-instructions div.wprm-recipe-instruction-text",
        "div.wp-block-wprm-recipe-instructions li",
        "div.tasty-recipe-instructions li",
        "div.recipe-instructions li",
        "ol li"
      ],
      "prep_time": [
        "span.wprm-recipe-prep_time",
        "div.tasty-recipes-prep-time",
        "div.recipe-meta-item--prep span.recipe-meta-item-value"
      ],
      "cook_time": [
        "span.wprm-recipe-cook_time",
        "div.tasty-recipes-cook-time",
        "div.recipe-meta-item--cook span.recipe-meta-item-value"
      ],
      "total_time": [
        "span.wprm-recipe-total_time",
        "div.tasty-recipes-total-time",
        "div.recipe-meta-item--total span.recipe-meta-item-value"
      ],
      "servings": [
        "span.wprm-recipe-servings",
        "div.tasty-recipes-yield",
        "div.recipe-servings"
      ],
      "image": [
        "meta[property='og:image']",
        "meta[name='twitter:image']",
        "figure.wp-block-image img",
        "div.entry-content img"
      ],
      "author": [
        "span.wprm-recipe-author",
        "span.author.vcard",
        "a[rel='author']",
        "span.posted-by a"
      ],
      "categories": [
        "span.cat-links a",
        "a[rel='category tag']",
        "div.recipe-categories a"
      ],
      "tags": [
        "span.tags-links a",
        "a[rel='tag']"
      ]
    },
    "structured_data": {
      "enabled": true,
      "json_ld_selector": "script[type='application/ld+json']",
      "json_ld_path": "$..[?(@['@type']=='Recipe')]"
    }
  },
  {
    "name": "Petite Paniere - Algerian Food",
    "url": "https://petitepaniere.com/tag/algerian-food/",
    "type": "cooking",
    "scraped": false,
    "recipes": {
      "listing": [
        {
          "url": "https://petitepaniere.com/tag/algerian-food/",
          "link_selector": "article h2.entry-title a, h2.entry-title a, h3.entry-title a, div.entry-content h2 a, div.post h2 a, div.td-module-title a",
          "pagination_selector": "nav.pagination a.next, a.next.page-numbers, ul.pagination li.next a, a.pagination-next, a.next, a[rel='next']"
        }
      ]
    },
    "article": {
      "title": [
        "h1.entry-title",
        "h1.post-title",
        "h1.page-title",
        "h1"
      ],
      "description": [
        "meta[name='description']",
        "meta[property='og:description']",
        "div.entry-content p",
        "div.post-content p"
      ],
      "ingredients": [
        "div.wprm-recipe-ingredients ul li",
        "div.wp-block-wprm-recipe-ingredients ul li",
        "div.tasty-recipe-ingredients li",
        "div.recipe-ingredients ul li",
        "li.ingredient"
      ],
      "instructions": [
        "div.wprm-recipe-instructions div.wprm-recipe-instruction-text",
        "div.wp-block-wprm-recipe-instructions li",
        "div.tasty-recipe-instructions li",
        "div.recipe-instructions li",
        "ol li"
      ],
      "prep_time": [
        "span.wprm-recipe-prep_time",
        "div.tasty-recipes-prep-time",
        "div.recipe-meta-item--prep span.recipe-meta-item-value"
      ],
      "cook_time": [
        "span.wprm-recipe-cook_time",
        "div.tasty-recipes-cook-time",
        "div.recipe-meta-item--cook span.recipe-meta-item-value"
      ],
      "total_time": [
        "span.wprm-recipe-total_time",
        "div.tasty-recipes-total-time",
        "div.recipe-meta-item--total span.recipe-meta-item-value"
      ],
      "servings": [
        "span.wprm-recipe-servings",
        "div.tasty-recipes-yield",
        "div.recipe-servings"
      ],
      "image": [
        "meta[property='og:image']",
        "meta[name='twitter:image']",
        "figure.wp-block-image img",
        "div.entry-content img"
      ],
      "author": [
        "span.wprm-recipe-author",
        "span.author.vcard",
        "a[rel='author']",
        "span.posted-by a"
      ],
      "categories": [
        "span.cat-links a",
        "a[rel='category tag']",
        "div.recipe-categories a"
      ],
      "tags": [
        "span.tags-links a",
        "a[rel='tag']"
      ]
    },
    "structured_data": {
      "enabled": true,
      "json_ld_selector": "script[type='application/ld+json']",
      "json_ld_path": "$..[?(@['@type']=='Recipe')]"
    }
  },
  {
    "name": "Halal Home Cooking (Algeria)",
    "url": "https://halalhomecookingcom.wordpress.com/",
    "type": "cooking",
    "scraped": true,
    "recipes": {
      "listing": [
        {
          "url": "https://halalhomecookingcom.wordpress.com/",
          "link_selector": "article h2.entry-title a, h2.entry-title a, h3.entry-title a, div.entry-content h2 a, div.post h2 a, div.td-module-title a",
          "pagination_selector": "nav.pagination a.next, a.next.page-numbers, ul.pagination li.next a, a.pagination-next, a.next, a[rel='next']"
        }
      ]
    },
    "article": {
      "title": [
        "h1.entry-title",
        "h1.post-title",
        "h1.page-title",
        "h1"
      ],
      "description": [
        "meta[name='description']",
        "meta[property='og:description']",
        "div.entry-content p",
        "div.post-content p"
      ],
      "ingredients": [
        "div.wprm-recipe-ingredients ul li",
        "div.wp-block-wprm-recipe-ingredients ul li",
        "div.tasty-recipe-ingredients li",
        "div.recipe-ingredients ul li",
        "li.ingredient"
      ],
      "instructions": [
        "div.wprm-recipe-instructions div.wprm-recipe-instruction-text",
        "div.wp-block-wprm-recipe-instructions li",
        "div.tasty-recipe-instructions li",
        "div.recipe-instructions li",
        "ol li"
      ],
      "prep_time": [
        "span.wprm-recipe-prep_time",
        "div.tasty-recipes-prep-time",
        "div.recipe-meta-item--prep span.recipe-meta-item-value"
      ],
      "cook_time": [
        "span.wprm-recipe-cook_time",
        "div.tasty-recipes-cook-time",
        "div.recipe-meta-item--cook span.recipe-meta-item-value"
      ],
      "total_time": [
        "span.wprm-recipe-total_time",
        "div.tasty-recipes-total-time",
        "div.recipe-meta-item--total span.recipe-meta-item-value"
      ],
      "servings": [
        "span.wprm-recipe-servings",
        "div.tasty-recipes-yield",
        "div.recipe-servings"
      ],
      "image": [
        "meta[property='og:image']",
        "meta[name='twitter:image']",
        "figure.wp-block-image img",
        "div.entry-content img"
      ],
      "author": [
        "span.wprm-recipe-author",
        "span.author.vcard",
        "a[rel='author']",
        "span.posted-by a"
      ],
      "categories": [
        "span.cat-links a",
        "a[rel='category tag']",
        "div.recipe-categories a"
      ],
      "tags": [
        "span.tags-links a",
        "a[rel='tag']"
      ]
    },
    "structured_data": {
      "enabled": true,
      "json_ld_selector": "script[type='application/ld+json']",
      "json_ld_path": "$..[?(@['@type']=='Recipe')]"
    }
  },
  {
    "name": "National Foods (Angola)",
    "url": "https://nationalfoods.org/recipes/",
    "type": "cooking",
    "scraped": false,
    "recipes": {
      "listing": [
        {
          "url": "https://nationalfoods.org/recipes/",
          "link_selector": "article h2.entry-title a, h2.entry-title a, h3.entry-title a, div.entry-content h2 a, div.post h2 a, div.td-module-title a",
          "pagination_selector": "nav.pagination a.next, a.next.page-numbers, ul.pagination li.next a, a.pagination-next, a.next, a[rel='next']"
        }
      ]
    },
    "article": {
      "title": [
        "h1.entry-title",
        "h1.post-title",
        "h1.page-title",
        "h1"
      ],
      "description": [
        "meta[name='description']",
        "meta[property='og:description']",
        "div.entry-content p",
        "div.post-content p"
      ],
      "ingredients": [
        "div.wprm-recipe-ingredients ul li",
        "div.wp-block-wprm-recipe-ingredients ul li",
        "div.tasty-recipe-ingredients li",
        "div.recipe-ingredients ul li",
        "li.ingredient"
      ],
      "instructions": [
        "div.wprm-recipe-instructions div.wprm-recipe-instruction-text",
        "div.wp-block-wprm-recipe-instructions li",
        "div.tasty-recipe-instructions li",
        "div.recipe-instructions li",
        "ol li"
      ],
      "prep_time": [
        "span.wprm-recipe-prep_time",
        "div.tasty-recipes-prep-time",
        "div.recipe-meta-item--prep span.recipe-meta-item-value"
      ],
      "cook_time": [
        "span.wprm-recipe-cook_time",
        "div.tasty-recipes-cook-time",
        "div.recipe-meta-item--cook span.recipe-meta-item-value"
      ],
      "total_time": [
        "span.wprm-recipe-total_time",
        "div.tasty-recipes-total-time",
        "div.recipe-meta-item--total span.recipe-meta-item-value"
      ],
      "servings": [
        "span.wprm-recipe-servings",
        "div.tasty-recipes-yield",
        "div.recipe-servings"
      ],
      "image": [
        "meta[property='og:image']",
        "meta[name='twitter:image']",
        "figure.wp-block-image img",
        "div.entry-content img"
      ],
      "author": [
        "span.wprm-recipe-author",
        "span.author.vcard",
        "a[rel='author']",
        "span.posted-by a"
      ],
      "categories": [
        "span.cat-links a",
        "a[rel='category tag']",
        "div.recipe-categories a"
      ],
      "tags": [
        "span.tags-links a",
        "a[rel='tag']"
      ]
    },
    "structured_data": {
      "enabled": true,
      "json_ld_selector": "script[type='application/ld+json']",
      "json_ld_path": "$..[?(@['@type']=='Recipe')]"
    }
  },
  {
    "name": "Food Network UK - Argentinian Recipes",
    "url": "https://foodnetwork.co.uk/collections/argentinian-recipes#all-recipes",
    "type": "cooking",
    "scraped": false,
    "recipes": {
      "listing": [
        {
          "url": "https://foodnetwork.co.uk/collections/argentinian-recipes#all-recipes",
          "link_selector": "article h2.entry-title a, h2.entry-title a, h3.entry-title a, div.entry-content h2 a, div.post h2 a, div.td-module-title a, div.collection__items a.collection-card",
          "pagination_selector": "nav.pagination a.next, a.next.page-numbers, ul.pagination li.next a, a.pagination-next, a.next, a[rel='next']"
        }
      ]
    },
    "article": {
      "title": [
        "h1.entry-title",
        "h1.post-title",
        "h1.page-title",
        "h1"
      ],
      "description": [
        "meta[name='description']",
        "meta[property='og:description']",
        "div.entry-content p",
        "div.post-content p"
      ],
      "ingredients": [
        "div.wprm-recipe-ingredients ul li",
        "div.wp-block-wprm-recipe-ingredients ul li",
        "div.tasty-recipe-ingredients li",
        "div.recipe-ingredients ul li",
        "li.ingredient"
      ],
      "instructions": [
        "div.wprm-recipe-instructions div.wprm-recipe-instruction-text",
        "div.wp-block-wprm-recipe-instructions li",
        "div.tasty-recipe-instructions li",
        "div.recipe-instructions li",
        "ol li"
      ],
      "prep_time": [
        "span.wprm-recipe-prep_time",
        "div.tasty-recipes-prep-time",
        "div.recipe-meta-item--prep span.recipe-meta-item-value"
      ],
      "cook_time": [
        "span.wprm-recipe-cook_time",
        "div.tasty-recipes-cook-time",
        "div.recipe-meta-item--cook span.recipe-meta-item-value"
      ],
      "total_time": [
        "span.wprm-recipe-total_time",
        "div.tasty-recipes-total-time",
        "div.recipe-meta-item--total span.recipe-meta-item-value"
      ],
      "servings": [
        "span.wprm-recipe-servings",
        "div.tasty-recipes-yield",
        "div.recipe-servings"
      ],
      "image": [
        "meta[property='og:image']",
        "meta[name='twitter:image']",
        "figure.wp-block-image img",
        "div.entry-content img"
      ],
      "author": [
        "span.wprm-recipe-author",
        "span.author.vcard",
        "a[rel='author']",
        "span.posted-by a"
      ],
      "categories": [
        "span.cat-links a",
        "a[rel='category tag']",
        "div.recipe-categories a"
      ],
      "tags": [
        "span.tags-links a",
        "a[rel='tag']"
      ]
    },
    "structured_data": {
      "enabled": true,
      "json_ld_selector": "script[type='application/ld+json']",
      "json_ld_path": "$..[?(@['@type']=='Recipe')]"
    }
  },
  {
    "name": "Armenian Museum of America - Recipes",
    "url": "https://www.armenianmuseum.org/armenian-recipes?",
    "type": "cooking",
    "scraped": true,
    "recipes": {
      "listing": [
        {
          "url": "https://www.armenianmuseum.org/armenian-recipes?",
          "link_selector": "article h2.entry-title a, h2.entry-title a, h3.entry-title a, div.entry-content h2 a, div.post h2 a, div.td-module-title a, div.grid-item a",
          "pagination_selector": "nav.pagination a.next, a.next.page-numbers, ul.pagination li.next a, a.pagination-next, a.next, a[rel='next']"
        }
      ]
    },
    "article": {
      "title": [
        "h1.entry-title",
        "h1.post-title",
        "h1.page-title",
        "h1"
      ],
      "description": [
        "meta[name='description']",
        "meta[property='og:description']",
        "div.entry-content p",
        "div.post-content p"
      ],
      "ingredients": [
        "div.wprm-recipe-ingredients ul li",
        "div.wp-block-wprm-recipe-ingredients ul li",
        "div.tasty-recipe-ingredients li",
        "div.recipe-ingredients ul li",
        "li.ingredient"
      ],
      "instructions": [
        "div.wprm-recipe-instructions div.wprm-recipe-instruction-text",
        "div.wp-block-wprm-recipe-instructions li",
        "div.tasty-recipe-instructions li",
        "div.recipe-instructions li",
        "ol li"
      ],
      "prep_time": [
        "span.wprm-recipe-prep_time",
        "div.tasty-recipes-prep-time",
        "div.recipe-meta-item--prep span.recipe-meta-item-value"
      ],
      "cook_time": [
        "span.wprm-recipe-cook_time",
        "div.tasty-recipes-cook-time",
        "div.recipe-meta-item--cook span.recipe-meta-item-value"
      ],
      "total_time": [
        "span.wprm-recipe-total_time",
        "div.tasty-recipes-total-time",
        "div.recipe-meta-item--total span.recipe-meta-item-value"
      ],
      "servings": [
        "span.wprm-recipe-servings",
        "div.tasty-recipes-yield",
        "div.recipe-servings"
      ],
      "image": [
        "meta[property='og:image']",
        "meta[name='twitter:image']",
        "figure.wp-block-image img",
        "div.entry-content img"
      ],
      "author": [
        "span.wprm-recipe-author",
        "span.author.vcard",
        "a[rel='author']",
        "span.posted-by a"
      ],
      "categories": [
        "span.cat-links a",
        "a[rel='category tag']",
        "div.recipe-categories a"
      ],
      "tags": [
        "span.tags-links a",
        "a[rel='tag']"
      ]
    },
    "structured_data": {
      "enabled": true,
      "json_ld_selector": "script[type='application/ld+json']",
      "json_ld_path": "$..[?(@['@type']=='Recipe')]"
    }
  },
  {
    "name": "Australian Made - Recipes",
    "url": "https://australianmade.com.au/products/recipes/",
    "type": "cooking",
    "scraped": false,
    "recipes": {
      "listing": [
        {
          "url": "https://australianmade.com.au/products/recipes/",
          "link_selector": "article h2.entry-title a, h2.entry-title a, h3.entry-title a, div.entry-content h2 a, div.post h2 a, div.td-module-title a, div.recipe__list a",
          "pagination_selector": "nav.pagination a.next, a.next.page-numbers, ul.pagination li.next a, a.pagination-next, a.next, a[rel='next']"
        }
      ]
    },
    "article": {
      "title": [
        "h1.entry-title",
        "h1.post-title",
        "h1.page-title",
        "h1"
      ],
      "description": [
        "meta[name='description']",
        "meta[property='og:description']",
        "div.entry-content p",
        "div.post-content p"
      ],
      "ingredients": [
        "div.wprm-recipe-ingredients ul li",
        "div.wp-block-wprm-recipe-ingredients ul li",
        "div.tasty-recipe-ingredients li",
        "div.recipe-ingredients ul li",
        "li.ingredient"
      ],
      "instructions": [
        "div.wprm-recipe-instructions div.wprm-recipe-instruction-text",
        "div.wp-block-wprm-recipe-instructions li",
        "div.tasty-recipe-instructions li",
        "div.recipe-instructions li",
        "ol li"
      ],
      "prep_time": [
        "span.wprm-recipe-prep_time",
        "div.tasty-recipes-prep-time",
        "div.recipe-meta-item--prep span.recipe-meta-item-value"
      ],
      "cook_time": [
        "span.wprm-recipe-cook_time",
        "div.tasty-recipes-cook-time",
        "div.recipe-meta-item--cook span.recipe-meta-item-value"
      ],
      "total_time": [
        "span.wprm-recipe-total_time",
        "div.tasty-recipes-total-time",
        "div.recipe-meta-item--total span.recipe-meta-item-value"
      ],
      "servings": [
        "span.wprm-recipe-servings",
        "div.tasty-recipes-yield",
        "div.recipe-servings"
      ],
      "image": [
        "meta[property='og:image']",
        "meta[name='twitter:image']",
        "figure.wp-block-image img",
        "div.entry-content img"
      ],
      "author": [
        "span.wprm-recipe-author",
        "span.author.vcard",
        "a[rel='author']",
        "span.posted-by a"
      ],
      "categories": [
        "span.cat-links a",
        "a[rel='category tag']",
        "div.recipe-categories a"
      ],
      "tags": [
        "span.tags-links a",
        "a[rel='tag']"
      ]
    },
    "structured_data": {
      "enabled": true,
      "json_ld_selector": "script[type='application/ld+json']",
      "json_ld_path": "$..[?(@['@type']=='Recipe')]"
    }
  },
  {
    "name": "Everyday Delicious - Austrian Cuisine",
    "url": "https://www.everyday-delicious.com/category/cuisine/austrian/",
    "type": "cooking",
    "scraped": false,
    "recipes": {
      "listing": [
        {
          "url": "https://www.everyday-delicious.com/category/cuisine/austrian/",
          "link_selector": "article h2.entry-title a, h2.entry-title a, h3.entry-title a, div.entry-content h2 a, div.post h2 a, div.td-module-title a",
          "pagination_selector": "nav.pagination a.next, a.next.page-numbers, ul.pagination li.next a, a.pagination-next, a.next, a[rel='next']"
        }
      ]
    },
    "article": {
      "title": [
        "h1.entry-title",
        "h1.post-title",
        "h1.page-title",
        "h1"
      ],
      "description": [
        "meta[name='description']",
        "meta[property='og:description']",
        "div.entry-content p",
        "div.post-content p"
      ],
      "ingredients": [
        "div.wprm-recipe-ingredients ul li",
        "div.wp-block-wprm-recipe-ingredients ul li",
        "div.tasty-recipe-ingredients li",
        "div.recipe-ingredients ul li",
        "li.ingredient"
      ],
      "instructions": [
        "div.wprm-recipe-instructions div.wprm-recipe-instruction-text",
        "div.wp-block-wprm-recipe-instructions li",
        "div.tasty-recipe-instructions li",
        "div.recipe-instructions li",
        "ol li"
      ],
      "prep_time": [
        "span.wprm-recipe-prep_time",
        "div.tasty-recipes-prep-time",
        "div.recipe-meta-item--prep span.recipe-meta-item-value"
      ],
      "cook_time": [
        "span.wprm-recipe-cook_time",
        "div.tasty-recipes-cook-time",
        "div.recipe-meta-item--cook span.recipe-meta-item-value"
      ],
      "total_time": [
        "span.wprm-recipe-total_time",
        "div.tasty-recipes-total-time",
        "div.recipe-meta-item--total span.recipe-meta-item-value"
      ],
      "servings": [
        "span.wprm-recipe-servings",
        "div.tasty-recipes-yield",
        "div.recipe-servings"
      ],
      "image": [
        "meta[property='og:image']",
        "meta[name='twitter:image']",
        "figure.wp-block-image img",
        "div.entry-content img"
      ],
      "author": [
        "span.wprm-recipe-author",
        "span.author.vcard",
        "a[rel='author']",
        "span.posted-by a"
      ],
      "categories": [
        "span.cat-links a",
        "a[rel='category tag']",
        "div.recipe-categories a"
      ],
      "tags": [
        "span.tags-links a",
        "a[rel='tag']"
      ]
    },
    "structured_data": {
      "enabled": true,
      "json_ld_selector": "script[type='application/ld+json']",
      "json_ld_path": "$..[?(@['@type']=='Recipe')]"
    }
  },
  {
    "name": "Two Sisters Living Life - Austrian Dishes",
    "url": "https://www.twosisterslivinglife.com/category/easy-recipes/austrian-dishes/",
    "type": "cooking",
    "scraped": true,
    "recipes": {
      "listing": [
        {
          "url": "https://www.twosisterslivinglife.com/category/easy-recipes/austrian-dishes/",
          "link_selector": "article h2.entry-title a, h2.entry-title a, h3.entry-title a, div.entry-content h2 a, div.post h2 a, div.td-module-title a",
          "pagination_selector": "nav.pagination a.next, a.next.page-numbers, ul.pagination li.next a, a.pagination-next, a.next, a[rel='next']"
        }
      ]
    },
    "article": {
      "title": [
        "h1.entry-title",
        "h1.post-title",
        "h1.page-title",
        "h1"
      ],
      "description": [
        "meta[name='description']",
        "meta[property='og:description']",
        "div.entry-content p",
        "div.post-content p"
      ],
      "ingredients": [
        "div.wprm-recipe-ingredients ul li",
        "div.wp-block-wprm-recipe-ingredients ul li",
        "div.tasty-recipe-ingredients li",
        "div.recipe-ingredients ul li",
        "li.ingredient"
      ],
      "instructions": [
        "div.wprm-recipe-instructions div.wprm-recipe-instruction-text",
        "div.wp-block-wprm-recipe-instructions li",
        "div.tasty-recipe-instructions li",
        "div.recipe-instructions li",
        "ol li"
      ],
      "prep_time": [
        "span.wprm-recipe-prep_time",
        "div.tasty-recipes-prep-time",
        "div.recipe-meta-item--prep span.recipe-meta-item-value"
      ],
      "cook_time": [
        "span.wprm-recipe-cook_time",
        "div.tasty-recipes-cook-time",
        "div.recipe-meta-item--cook span.recipe-meta-item-value"
      ],
      "total_time": [
        "span.wprm-recipe-total_time",
        "div.tasty-recipes-total-time",
        "div.recipe-meta-item--total span.recipe-meta-item-value"
      ],
      "servings": [
        "span.wprm-recipe-servings",
        "div.tasty-recipes-yield",
        "div.recipe-servings"
      ],
      "image": [
        "meta[property='og:image']",
        "meta[name='twitter:image']",
        "figure.wp-block-image img",
        "div.entry-content img"
      ],
      "author": [
        "span.wprm-recipe-author",
        "span.author.vcard",
        "a[rel='author']",
        "span.posted-by a"
      ],
      "categories": [
        "span.cat-links a",
        "a[rel='category tag']",
        "div.recipe-categories a"
      ],
      "tags": [
        "span.tags-links a",
        "a[rel='tag']"
      ]
    },
    "structured_data": {
      "enabled": true,
      "json_ld_selector": "script[type='application/ld+json']",
      "json_ld_path": "$..[?(@['@type']=='Recipe')]"
    }
  },
  {
    "name": "World Food Tour - Azerbaijan",
    "url": "https://worldfoodtour.co.uk/cuisine/azerbaijan",
    "type": "cooking",
    "scraped": true,
    "recipes": {
      "listing": [
        {
          "url": "https://worldfoodtour.co.uk/cuisine/azerbaijan",
          "link_selector": "article h2.entry-title a, h2.entry-title a, h3.entry-title a, div.entry-content h2 a, div.post h2 a, div.td-module-title a",
          "pagination_selector": "nav.pagination a.next, a.next.page-numbers, ul.pagination li.next a, a.pagination-next, a.next, a[rel='next']"
        }
      ]
    },
    "article": {
      "title": [
        "h1.entry-title",
        "h1.post-title",
        "h1.page-title",
        "h1"
      ],
      "description": [
        "meta[name='description']",
        "meta[property='og:description']",
        "div.entry-content p",
        "div.post-content p"
      ],
      "ingredients": [
        "div.wprm-recipe-ingredients ul li",
        "div.wp-block-wprm-recipe-ingredients ul li",
        "div.tasty-recipe-ingredients li",
        "div.recipe-ingredients ul li",
        "li.ingredient"
      ],
      "instructions": [
        "div.wprm-recipe-instructions div.wprm-recipe-instruction-text",
        "div.wp-block-wprm-recipe-instructions li",
        "div.tasty-recipe-instructions li",
        "div.recipe-instructions li",
        "ol li"
      ],
      "prep_time": [
        "span.wprm-recipe-prep_time",
        "div.tasty-recipes-prep-time",
        "div.recipe-meta-item--prep span.recipe-meta-item-value"
      ],
      "cook_time": [
        "span.wprm-recipe-cook_time",
        "div.tasty-recipes-cook-time",
        "div.recipe-meta-item--cook span.recipe-meta-item-value"
      ],
      "total_time": [
        "span.wprm-recipe-total_time",
        "div.tasty-recipes-total-time",
        "div.recipe-meta-item--total span.recipe-meta-item-value"
      ],
      "servings": [
        "span.wprm-recipe-servings",
        "div.tasty-recipes-yield",
        "div.recipe-servings"
      ],
      "image": [
        "meta[property='og:image']",
        "meta[name='twitter:image']",
        "figure.wp-block-image img",
        "div.entry-content img"
      ],
      "author": [
        "span.wprm-recipe-author",
        "span.author.vcard",
        "a[rel='author']",
        "span.posted-by a"
      ],
      "categories": [
        "span.cat-links a",
        "a[rel='category tag']",
        "div.recipe-categories a"
      ],
      "tags": [
        "span.tags-links a",
        "a[rel='tag']"
      ]
    },
    "structured_data": {
      "enabled": true,
      "json_ld_selector": "script[type='application/ld+json']",
      "json_ld_path": "$..[?(@['@type']=='Recipe')]"
    }
  },
  {
    "name": "Flavors of Baku (Azerbaijan)",
    "url": "https://flavorsofbaku.com/recipes/",
    "type": "cooking",
    "scraped": false,
    "recipes": {
      "listing": [
        {
          "url": "https://flavorsofbaku.com/recipes/",
          "link_selector": "article h2.entry-title a, h2.entry-title a, h3.entry-title a, div.entry-content h2 a, div.post h2 a, div.td-module-title a",
          "pagination_selector": "nav.pagination a.next, a.next.page-numbers, ul.pagination li.next a, a.pagination-next, a.next, a[rel='next']"
        }
      ]
    },
    "article": {
      "title": [
        "h1.entry-title",
        "h1.post-title",
        "h1.page-title",
        "h1"
      ],
      "description": [
        "meta[name='description']",
        "meta[property='og:description']",
        "div.entry-content p",
        "div.post-content p"
      ],
      "ingredients": [
        "div.wprm-recipe-ingredients ul li",
        "div.wp-block-wprm-recipe-ingredients ul li",
        "div.tasty-recipe-ingredients li",
        "div.recipe-ingredients ul li",
        "li.ingredient"
      ],
      "instructions": [
        "div.wprm-recipe-instructions div.wprm-recipe-instruction-text",
        "div.wp-block-wprm-recipe-instructions li",
        "div.tasty-recipe-instructions li",
        "div.recipe-instructions li",
        "ol li"
      ],
      "prep_time": [
        "span.wprm-recipe-prep_time",
        "div.tasty-recipes-prep-time",
        "div.recipe-meta-item--prep span.recipe-meta-item-value"
      ],
      "cook_time": [
        "span.wprm-recipe-cook_time",
        "div.tasty-recipes-cook-time",
        "div.recipe-meta-item--cook span.recipe-meta-item-value"
      ],
      "total_time": [
        "span.wprm-recipe-total_time",
        "div.tasty-recipes-total-time",
        "div.recipe-meta-item--total span.recipe-meta-item-value"
      ],
      "servings": [
        "span.wprm-recipe-servings",
        "div.tasty-recipes-yield",
        "div.recipe-servings"
      ],
      "image": [
        "meta[property='og:image']",
        "meta[name='twitter:image']",
        "figure.wp-block-image img",
        "div.entry-content img"
      ],
      "author": [
        "span.wprm-recipe-author",
        "span.author.vcard",
        "a[rel='author']",
        "span.posted-by a"
      ],
      "categories": [
        "span.cat-links a",
        "a[rel='category tag']",
        "div.recipe-categories a"
      ],
      "tags": [
        "span.tags-links a",
        "a[rel='tag']"
      ]
    },
    "structured_data": {
      "enabled": true,
      "json_ld_selector": "script[type='application/ld+json']",
      "json_ld_path": "$..[?(@['@type']=='Recipe')]"
    }
  },
  {
    "name": "Bahamas Government - Native Dishes",
    "url": "https://www.bahamas.gov.bs/native-dishes",
    "type": "cooking",
    "scraped": false,
    "recipes": {
      "listing": [
        {
          "url": "https://www.bahamas.gov.bs/native-dishes",
          "link_selector": "article h2.entry-title a, h2.entry-title a, h3.entry-title a, div.entry-content h2 a, div.post h2 a, div.td-module-title a, div.parbase a",
          "pagination_selector": "nav.pagination a.next, a.next.page-numbers, ul.pagination li.next a, a.pagination-next, a.next, a[rel='next']"
        }
      ]
    },
    "article": {
      "title": [
        "h1.entry-title",
        "h1.post-title",
        "h1.page-title",
        "h1"
      ],
      "description": [
        "meta[name='description']",
        "meta[property='og:description']",
        "div.entry-content p",
        "div.post-content p"
      ],
      "ingredients": [
        "div.wprm-recipe-ingredients ul li",
        "div.wp-block-wprm-recipe-ingredients ul li",
        "div.tasty-recipe-ingredients li",
        "div.recipe-ingredients ul li",
        "li.ingredient"
      ],
      "instructions": [
        "div.wprm-recipe-instructions div.wprm-recipe-instruction-text",
        "div.wp-block-wprm-recipe-instructions li",
        "div.tasty-recipe-instructions li",
        "div.recipe-instructions li",
        "ol li"
      ],
      "prep_time": [
        "span.wprm-recipe-prep_time",
        "div.tasty-recipes-prep-time",
        "div.recipe-meta-item--prep span.recipe-meta-item-value"
      ],
      "cook_time": [
        "span.wprm-recipe-cook_time",
        "div.tasty-recipes-cook-time",
        "div.recipe-meta-item--cook span.recipe-meta-item-value"
      ],
      "total_time": [
        "span.wprm-recipe-total_time",
        "div.tasty-recipes-total-time",
        "div.recipe-meta-item--total span.recipe-meta-item-value"
      ],
      "servings": [
        "span.wprm-recipe-servings",
        "div.tasty-recipes-yield",
        "div.recipe-servings"
      ],
      "image": [
        "meta[property='og:image']",
        "meta[name='twitter:image']",
        "figure.wp-block-image img",
        "div.entry-content img"
      ],
      "author": [
        "span.wprm-recipe-author",
        "span.author.vcard",
        "a[rel='author']",
        "span.posted-by a"
      ],
      "categories": [
        "span.cat-links a",
        "a[rel='category tag']",
        "div.recipe-categories a"
      ],
      "tags": [
        "span.tags-links a",
        "a[rel='tag']"
      ]
    },
    "structured_data": {
      "enabled": true,
      "json_ld_selector": "script[type='application/ld+json']",
      "json_ld_path": "$..[?(@['@type']=='Recipe')]"
    }
  },
  {
    "name": "Bahama Breeze - Recipes",
    "url": "https://www.bahamabreeze.com/recipes",
    "type": "cooking",
    "scraped": false,
    "recipes": {
      "listing": [
        {
          "url": "https://www.bahamabreeze.com/recipes",
          "link_selector": "article h2.entry-title a, h2.entry-title a, h3.entry-title a, div.entry-content h2 a, div.post h2 a, div.td-module-title a, div.recipe-listing a",
          "pagination_selector": "nav.pagination a.next, a.next.page-numbers, ul.pagination li.next a, a.pagination-next, a.next, a[rel='next']"
        }
      ]
    },
    "article": {
      "title": [
        "h1.entry-title",
        "h1.post-title",
        "h1.page-title",
        "h1"
      ],
      "description": [
        "meta[name='description']",
        "meta[property='og:description']",
        "div.entry-content p",
        "div.post-content p"
      ],
      "ingredients": [
        "div.wprm-recipe-ingredients ul li",
        "div.wp-block-wprm-recipe-ingredients ul li",
        "div.tasty-recipe-ingredients li",
        "div.recipe-ingredients ul li",
        "li.ingredient"
      ],
      "instructions": [
        "div.wprm-recipe-instructions div.wprm-recipe-instruction-text",
        "div.wp-block-wprm-recipe-instructions li",
        "div.tasty-recipe-instructions li",
        "div.recipe-instructions li",
        "ol li"
      ],
      "prep_time": [
        "span.wprm-recipe-prep_time",
        "div.tasty-recipes-prep-time",
        "div.recipe-meta-item--prep span.recipe-meta-item-value"
      ],
      "cook_time": [
        "span.wprm-recipe-cook_time",
        "div.tasty-recipes-cook-time",
        "div.recipe-meta-item--cook span.recipe-meta-item-value"
      ],
      "total_time": [
        "span.wprm-recipe-total_time",
        "div.tasty-recipes-total-time",
        "div.recipe-meta-item--total span.recipe-meta-item-value"
      ],
      "servings": [
        "span.wprm-recipe-servings",
        "div.tasty-recipes-yield",
        "div.recipe-servings"
      ],
      "image": [
        "meta[property='og:image']",
        "meta[name='twitter:image']",
        "figure.wp-block-image img",
        "div.entry-content img"
      ],
      "author": [
        "span.wprm-recipe-author",
        "span.author.vcard",
        "a[rel='author']",
        "span.posted-by a"
      ],
      "categories": [
        "span.cat-links a",
        "a[rel='category tag']",
        "div.recipe-categories a"
      ],
      "tags": [
        "span.tags-links a",
        "a[rel='tag']"
      ]
    },
    "structured_data": {
      "enabled": true,
      "json_ld_selector": "script[type='application/ld+json']",
      "json_ld_path": "$..[?(@['@type']=='Recipe')]"
    }
  },
  {
    "name": "F1 Cookbook - Bahrain",
    "url": "https://www.f1cookbook.com/bahrain",
    "type": "cooking",
    "scraped": true,
    "recipes": {
      "listing": [
        {
          "url": "https://www.f1cookbook.com/bahrain",
          "link_selector": "link[rel='canonical']"
        }
      ]
    },
    "article": {
      "title": [
        "h1.entry-title",
        "h1.post-title",
        "h1.page-title",
        "h1"
      ],
      "description": [
        "meta[name='description']",
        "meta[property='og:description']",
        "div.entry-content p",
        "div.post-content p",
        "div.elementor-text-editor p"
      ],
      "ingredients": [
        "div.wprm-recipe-ingredients ul li",
        "div.wp-block-wprm-recipe-ingredients ul li",
        "div.tasty-recipe-ingredients li",
        "div.recipe-ingredients ul li",
        "li.ingredient",
        "div.elementor-widget-container ul li"
      ],
      "instructions": [
        "div.wprm-recipe-instructions div.wprm-recipe-instruction-text",
        "div.wp-block-wprm-recipe-instructions li",
        "div.tasty-recipe-instructions li",
        "div.recipe-instructions li",
        "ol li",
        "div.elementor-widget-container ol li"
      ],
      "prep_time": [
        "span.wprm-recipe-prep_time",
        "div.tasty-recipes-prep-time",
        "div.recipe-meta-item--prep span.recipe-meta-item-value"
      ],
      "cook_time": [
        "span.wprm-recipe-cook_time",
        "div.tasty-recipes-cook-time",
        "div.recipe-meta-item--cook span.recipe-meta-item-value"
      ],
      "total_time": [
        "span.wprm-recipe-total_time",
        "div.tasty-recipes-total-time",
        "div.recipe-meta-item--total span.recipe-meta-item-value"
      ],
      "servings": [
        "span.wprm-recipe-servings",
        "div.tasty-recipes-yield",
        "div.recipe-servings"
      ],
      "image": [
        "meta[property='og:image']",
        "meta[name='twitter:image']",
        "figure.wp-block-image img",
        "div.entry-content img",
        "div.elementor-image img"
      ],
      "author": [
        "span.wprm-recipe-author",
        "span.author.vcard",
        "a[rel='author']",
        "span.posted-by a"
      ],
      "categories": [
        "span.cat-links a",
        "a[rel='category tag']",
        "div.recipe-categories a"
      ],
      "tags": [
        "span.tags-links a",
        "a[rel='tag']"
      ]
    },
    "structured_data": {
      "enabled": true,
      "json_ld_selector": "script[type='application/ld+json']",
      "json_ld_path": "$..[?(@['@type']=='Recipe')]"
    }
  },
  {
    "name": "Kitchen of Debjani - Bangladeshi Recipes",
    "url": "https://kitchenofdebjani.com/recipes/international-recipes/bangladeshi-recipes/",
    "type": "cooking",
    "scraped": false,
    "recipes": {
      "listing": [
        {
          "url": "https://kitchenofdebjani.com/recipes/international-recipes/bangladeshi-recipes/",
          "link_selector": "article h2.entry-title a, h2.entry-title a, h3.entry-title a, div.entry-content h2 a, div.post h2 a, div.td-module-title a",
          "pagination_selector": "nav.pagination a.next, a.next.page-numbers, ul.pagination li.next a, a.pagination-next, a.next, a[rel='next']"
        }
      ]
    },
    "article": {
      "title": [
        "h1.entry-title",
        "h1.post-title",
        "h1.page-title",
        "h1"
      ],
      "description": [
        "meta[name='description']",
        "meta[property='og:description']",
        "div.entry-content p",
        "div.post-content p"
      ],
      "ingredients": [
        "div.wprm-recipe-ingredients ul li",
        "div.wp-block-wprm-recipe-ingredients ul li",
        "div.tasty-recipe-ingredients li",
        "div.recipe-ingredients ul li",
        "li.ingredient"
      ],
      "instructions": [
        "div.wprm-recipe-instructions div.wprm-recipe-instruction-text",
        "div.wp-block-wprm-recipe-instructions li",
        "div.tasty-recipe-instructions li",
        "div.recipe-instructions li",
        "ol li"
      ],
      "prep_time": [
        "span.wprm-recipe-prep_time",
        "div.tasty-recipes-prep-time",
        "div.recipe-meta-item--prep span.recipe-meta-item-value"
      ],
      "cook_time": [
        "span.wprm-recipe-cook_time",
        "div.tasty-recipes-cook-time",
        "div.recipe-meta-item--cook span.recipe-meta-item-value"
      ],
      "total_time": [
        "span.wprm-recipe-total_time",
        "div.tasty-recipes-total-time",
        "div.recipe-meta-item--total span.recipe-meta-item-value"
      ],
      "servings": [
        "span.wprm-recipe-servings",
        "div.tasty-recipes-yield",
        "div.recipe-servings"
      ],
      "image": [
        "meta[property='og:image']",
        "meta[name='twitter:image']",
        "figure.wp-block-image img",
        "div.entry-content img"
      ],
      "author": [
        "span.wprm-recipe-author",
        "span.author.vcard",
        "a[rel='author']",
        "span.posted-by a"
      ],
      "categories": [
        "span.cat-links a",
        "a[rel='category tag']",
        "div.recipe-categories a"
      ],
      "tags": [
        "span.tags-links a",
        "a[rel='tag']"
      ]
    },
    "structured_data": {
      "enabled": true,
      "json_ld_selector": "script[type='application/ld+json']",
      "json_ld_path": "$..[?(@['@type']=='Recipe')]"
    }
  },
  {
    "name": "Totally Barbados - Recipes",
    "url": "https://www.totallybarbados.com/articles/barbados-recipes/",
    "type": "cooking",
    "scraped": false,
    "recipes": {
      "listing": [
        {
          "url": "https://www.totallybarbados.com/articles/barbados-recipes/",
          "link_selector": "article h2.entry-title a, h2.entry-title a, h3.entry-title a, div.entry-content h2 a, div.post h2 a, div.td-module-title a, div.article-content a",
          "pagination_selector": "nav.pagination a.next, a.next.page-numbers, ul.pagination li.next a, a.pagination-next, a.next, a[rel='next']"
        }
      ]
    },
    "article": {
      "title": [
        "h1.entry-title",
        "h1.post-title",
        "h1.page-title",
        "h1"
      ],
      "description": [
        "meta[name='description']",
        "meta[property='og:description']",
        "div.entry-content p",
        "div.post-content p",
        "div.article-content p"
      ],
      "ingredients": [
        "div.wprm-recipe-ingredients ul li",
        "div.wp-block-wprm-recipe-ingredients ul li",
        "div.tasty-recipe-ingredients li",
        "div.recipe-ingredients ul li",
        "li.ingredient",
        "div.article-content ul li"
      ],
      "instructions": [
        "div.wprm-recipe-instructions div.wprm-recipe-instruction-text",
        "div.wp-block-wprm-recipe-instructions li",
        "div.tasty-recipe-instructions li",
        "div.recipe-instructions li",
        "ol li",
        "div.article-content ol li"
      ],
      "prep_time": [
        "span.wprm-recipe-prep_time",
        "div.tasty-recipes-prep-time",
        "div.recipe-meta-item--prep span.recipe-meta-item-value"
      ],
      "cook_time": [
        "span.wprm-recipe-cook_time",
        "div.tasty-recipes-cook-time",
        "div.recipe-meta-item--cook span.recipe-meta-item-value"
      ],
      "total_time": [
        "span.wprm-recipe-total_time",
        "div.tasty-recipes-total-time",
        "div.recipe-meta-item--total span.recipe-meta-item-value"
      ],
      "servings": [
        "span.wprm-recipe-servings",
        "div.tasty-recipes-yield",
        "div.recipe-servings"
      ],
      "image": [
        "meta[property='og:image']",
        "meta[name='twitter:image']",
        "figure.wp-block-image img",
        "div.entry-content img"
      ],
      "author": [
        "span.wprm-recipe-author",
        "span.author.vcard",
        "a[rel='author']",
        "span.posted-by a"
      ],
      "categories": [
        "span.cat-links a",
        "a[rel='category tag']",
        "div.recipe-categories a"
      ],
      "tags": [
        "span.tags-links a",
        "a[rel='tag']"
      ]
    },
    "structured_data": {
      "enabled": true,
      "json_ld_selector": "script[type='application/ld+json']",
      "json_ld_path": "$..[?(@['@type']=='Recipe')]"
    }
  },
  {
    "name": "Belarus.by - Belarusian Recipes",
    "url": "https://www.belarus.by/en/about-belarus/cuisine/belarusian-recipes",
    "type": "cooking",
    "scraped": false,
    "recipes": {
      "listing": [
        {
          "url": "https://www.belarus.by/en/about-belarus/cuisine/belarusian-recipes",
          "link_selector": "article h2.entry-title a, h2.entry-title a, h3.entry-title a, div.entry-content h2 a, div.post h2 a, div.td-module-title a, div.listing a",
          "pagination_selector": "nav.pagination a.next, a.next.page-numbers, ul.pagination li.next a, a.pagination-next, a.next, a[rel='next']"
        }
      ]
    },
    "article": {
      "title": [
        "h1.entry-title",
        "h1.post-title",
        "h1.page-title",
        "h1"
      ],
      "description": [
        "meta[name='description']",
        "meta[property='og:description']",
        "div.entry-content p",
        "div.post-content p"
      ],
      "ingredients": [
        "div.wprm-recipe-ingredients ul li",
        "div.wp-block-wprm-recipe-ingredients ul li",
        "div.tasty-recipe-ingredients li",
        "div.recipe-ingredients ul li",
        "li.ingredient"
      ],
      "instructions": [
        "div.wprm-recipe-instructions div.wprm-recipe-instruction-text",
        "div.wp-block-wprm-recipe-instructions li",
        "div.tasty-recipe-instructions li",
        "div.recipe-instructions li",
        "ol li"
      ],
      "prep_time": [
        "span.wprm-recipe-prep_time",
        "div.tasty-recipes-prep-time",
        "div.recipe-meta-item--prep span.recipe-meta-item-value"
      ],
      "cook_time": [
        "span.wprm-recipe-cook_time",
        "div.tasty-recipes-cook-time",
        "div.recipe-meta-item--cook span.recipe-meta-item-value"
      ],
      "total_time": [
        "span.wprm-recipe-total_time",
        "div.tasty-recipes-total-time",
        "div.recipe-meta-item--total span.recipe-meta-item-value"
      ],
      "servings": [
        "span.wprm-recipe-servings",
        "div.tasty-recipes-yield",
        "div.recipe-servings"
      ],
      "image": [
        "meta[property='og:image']",
        "meta[name='twitter:image']",
        "figure.wp-block-image img",
        "div.entry-content img"
      ],
      "author": [
        "span.wprm-recipe-author",
        "span.author.vcard",
        "a[rel='author']",
        "span.posted-by a"
      ],
      "categories": [
        "span.cat-links a",
        "a[rel='category tag']",
        "div.recipe-categories a"
      ],
      "tags": [
        "span.tags-links a",
        "a[rel='tag']"
      ]
    },
    "structured_data": {
      "enabled": true,
      "json_ld_selector": "script[type='application/ld+json']",
      "json_ld_path": "$..[?(@['@type']=='Recipe')]"
    }
  },
  {
    "name": "Epicurious - Belgian Cuisine",
    "url": "https://www.epicurious.com/cuisine/belgian",
    "type": "cooking",
    "scraped": false,
    "recipes": {
      "listing": [
        {
          "url": "https://www.epicurious.com/cuisine/belgian",
          "link_selector": "article h2.entry-title a, h2.entry-title a, h3.entry-title a, div.entry-content h2 a, div.post h2 a, div.td-module-title a, article.recipe-content-card a",
          "pagination_selector": "nav.pagination a.next, a.next.page-numbers, ul.pagination li.next a, a.pagination-next, a.next, a[rel='next']"
        }
      ]
    },
    "article": {
      "title": [
        "h1.entry-title",
        "h1.post-title",
        "h1.page-title",
        "h1"
      ],
      "description": [
        "meta[name='description']",
        "meta[property='og:description']",
        "div.entry-content p",
        "div.post-content p"
      ],
      "ingredients": [
        "div.wprm-recipe-ingredients ul li",
        "div.wp-block-wprm-recipe-ingredients ul li",
        "div.tasty-recipe-ingredients li",
        "div.recipe-ingredients ul li",
        "li.ingredient"
      ],
      "instructions": [
        "div.wprm-recipe-instructions div.wprm-recipe-instruction-text",
        "div.wp-block-wprm-recipe-instructions li",
        "div.tasty-recipe-instructions li",
        "div.recipe-instructions li",
        "ol li"
      ],
      "prep_time": [
        "span.wprm-recipe-prep_time",
        "div.tasty-recipes-prep-time",
        "div.recipe-meta-item--prep span.recipe-meta-item-value"
      ],
      "cook_time": [
        "span.wprm-recipe-cook_time",
        "div.tasty-recipes-cook-time",
        "div.recipe-meta-item--cook span.recipe-meta-item-value"
      ],
      "total_time": [
        "span.wprm-recipe-total_time",
        "div.tasty-recipes-total-time",
        "div.recipe-meta-item--total span.recipe-meta-item-value"
      ],
      "servings": [
        "span.wprm-recipe-servings",
        "div.tasty-recipes-yield",
        "div.recipe-servings"
      ],
      "image": [
        "meta[property='og:image']",
        "meta[name='twitter:image']",
        "figure.wp-block-image img",
        "div.entry-content img"
      ],
      "author": [
        "span.wprm-recipe-author",
        "span.author.vcard",
        "a[rel='author']",
        "span.posted-by a"
      ],
      "categories": [
        "span.cat-links a",
        "a[rel='category tag']",
        "div.recipe-categories a"
      ],
      "tags": [
        "span.tags-links a",
        "a[rel='tag']"
      ]
    },
    "structured_data": {
      "enabled": true,
      "json_ld_selector": "script[type='application/ld+json']",
      "json_ld_path": "$..[?(@['@type']=='Recipe')]"
    }
  },
  {
    "name": "Surprising Recipes - Belgian",
    "url": "https://www.surprising.recipes/category/belgian/",
    "type": "cooking",
    "scraped": false,
    "recipes": {
      "listing": [
        {
          "url": "https://www.surprising.recipes/category/belgian/",
          "link_selector": "article h2.entry-title a, h2.entry-title a, h3.entry-title a, div.entry-content h2 a, div.post h2 a, div.td-module-title a",
          "pagination_selector": "nav.pagination a.next, a.next.page-numbers, ul.pagination li.next a, a.pagination-next, a.next, a[rel='next']"
        }
      ]
    },
    "article": {
      "title": [
        "h1.entry-title",
        "h1.post-title",
        "h1.page-title",
        "h1"
      ],
      "description": [
        "meta[name='description']",
        "meta[property='og:description']",
        "div.entry-content p",
        "div.post-content p"
      ],
      "ingredients": [
        "div.wprm-recipe-ingredients ul li",
        "div.wp-block-wprm-recipe-ingredients ul li",
        "div.tasty-recipe-ingredients li",
        "div.recipe-ingredients ul li",
        "li.ingredient"
      ],
      "instructions": [
        "div.wprm-recipe-instructions div.wprm-recipe-instruction-text",
        "div.wp-block-wprm-recipe-instructions li",
        "div.tasty-recipe-instructions li",
        "div.recipe-instructions li",
        "ol li"
      ],
      "prep_time": [
        "span.wprm-recipe-prep_time",
        "div.tasty-recipes-prep-time",
        "div.recipe-meta-item--prep span.recipe-meta-item-value"
      ],
      "cook_time": [
        "span.wprm-recipe-cook_time",
        "div.tasty-recipes-cook-time",
        "div.recipe-meta-item--cook span.recipe-meta-item-value"
      ],
      "total_time": [
        "span.wprm-recipe-total_time",
        "div.tasty-recipes-total-time",
        "div.recipe-meta-item--total span.recipe-meta-item-value"
      ],
      "servings": [
        "span.wprm-recipe-servings",
        "div.tasty-recipes-yield",
        "div.recipe-servings"
      ],
      "image": [
        "meta[property='og:image']",
        "meta[name='twitter:image']",
        "figure.wp-block-image img",
        "div.entry-content img"
      ],
      "author": [
        "span.wprm-recipe-author",
        "span.author.vcard",
        "a[rel='author']",
        "span.posted-by a"
      ],
      "categories": [
        "span.cat-links a",
        "a[rel='category tag']",
        "div.recipe-categories a"
      ],
      "tags": [
        "span.tags-links a",
        "a[rel='tag']"
      ]
    },
    "structured_data": {
      "enabled": true,
      "json_ld_selector": "script[type='application/ld+json']",
      "json_ld_path": "$..[?(@['@type']=='Recipe')]"
    }
  },
  {
    "name": "Taste Belize - Belizean Recipes",
    "url": "https://tastebelize.com/category/belizean-recipes/",
    "type": "cooking",
    "scraped": false,
    "recipes": {
      "listing": [
        {
          "url": "https://tastebelize.com/category/belizean-recipes/",
          "link_selector": "article h2.entry-title a, h2.entry-title a, h3.entry-title a, div.entry-content h2 a, div.post h2 a, div.td-module-title a",
          "pagination_selector": "nav.pagination a.next, a.next.page-numbers, ul.pagination li.next a, a.pagination-next, a.next, a[rel='next']"
        }
      ]
    },
    "article": {
      "title": [
        "h1.entry-title",
        "h1.post-title",
        "h1.page-title",
        "h1"
      ],
      "description": [
        "meta[name='description']",
        "meta[property='og:description']",
        "div.entry-content p",
        "div.post-content p"
      ],
      "ingredients": [
        "div.wprm-recipe-ingredients ul li",
        "div.wp-block-wprm-recipe-ingredients ul li",
        "div.tasty-recipe-ingredients li",
        "div.recipe-ingredients ul li",
        "li.ingredient"
      ],
      "instructions": [
        "div.wprm-recipe-instructions div.wprm-recipe-instruction-text",
        "div.wp-block-wprm-recipe-instructions li",
        "div.tasty-recipe-instructions li",
        "div.recipe-instructions li",
        "ol li"
      ],
      "prep_time": [
        "span.wprm-recipe-prep_time",
        "div.tasty-recipes-prep-time",
        "div.recipe-meta-item--prep span.recipe-meta-item-value"
      ],
      "cook_time": [
        "span.wprm-recipe-cook_time",
        "div.tasty-recipes-cook-time",
        "div.recipe-meta-item--cook span.recipe-meta-item-value"
      ],
      "total_time": [
        "span.wprm-recipe-total_time",
        "div.tasty-recipes-total-time",
        "div.recipe-meta-item--total span.recipe-meta-item-value"
      ],
      "servings": [
        "span.wprm-recipe-servings",
        "div.tasty-recipes-yield",
        "div.recipe-servings"
      ],
      "image": [
        "meta[property='og:image']",
        "meta[name='twitter:image']",
        "figure.wp-block-image img",
        "div.entry-content img"
      ],
      "author": [
        "span.wprm-recipe-author",
        "span.author.vcard",
        "a[rel='author']",
        "span.posted-by a"
      ],
      "categories": [
        "span.cat-links a",
        "a[rel='category tag']",
        "div.recipe-categories a"
      ],
      "tags": [
        "span.tags-links a",
        "a[rel='tag']"
      ]
    },
    "structured_data": {
      "enabled": true,
      "json_ld_selector": "script[type='application/ld+json']",
      "json_ld_path": "$..[?(@['@type']=='Recipe')]"
    }
  },
  {
    "name": "Bolivian Cookbook",
    "url": "https://boliviancookbook.com/",
    "type": "cooking",
    "scraped": true,
    "recipes": {
      "listing": [
        {
          "url": "https://boliviancookbook.com/",
          "link_selector": "article h2.entry-title a, h2.entry-title a, h3.entry-title a, div.entry-content h2 a, div.post h2 a, div.td-module-title a",
          "pagination_selector": "nav.pagination a.next, a.next.page-numbers, ul.pagination li.next a, a.pagination-next, a.next, a[rel='next']"
        }
      ]
    },
    "article": {
      "title": [
        "h1.entry-title",
        "h1.post-title",
        "h1.page-title",
        "h1"
      ],
      "description": [
        "meta[name='description']",
        "meta[property='og:description']",
        "div.entry-content p",
        "div.post-content p"
      ],
      "ingredients": [
        "div.wprm-recipe-ingredients ul li",
        "div.wp-block-wprm-recipe-ingredients ul li",
        "div.tasty-recipe-ingredients li",
        "div.recipe-ingredients ul li",
        "li.ingredient"
      ],
      "instructions": [
        "div.wprm-recipe-instructions div.wprm-recipe-instruction-text",
        "div.wp-block-wprm-recipe-instructions li",
        "div.tasty-recipe-instructions li",
        "div.recipe-instructions li",
        "ol li"
      ],
      "prep_time": [
        "span.wprm-recipe-prep_time",
        "div.tasty-recipes-prep-time",
        "div.recipe-meta-item--prep span.recipe-meta-item-value"
      ],
      "cook_time": [
        "span.wprm-recipe-cook_time",
        "div.tasty-recipes-cook-time",
        "div.recipe-meta-item--cook span.recipe-meta-item-value"
      ],
      "total_time": [
        "span.wprm-recipe-total_time",
        "div.tasty-recipes-total-time",
        "div.recipe-meta-item--total span.recipe-meta-item-value"
      ],
      "servings": [
        "span.wprm-recipe-servings",
        "div.tasty-recipes-yield",
        "div.recipe-servings"
      ],
      "image": [
        "meta[property='og:image']",
        "meta[name='twitter:image']",
        "figure.wp-block-image img",
        "div.entry-content img"
      ],
      "author": [
        "span.wprm-recipe-author",
        "span.author.vcard",
        "a[rel='author']",
        "span.posted-by a"
      ],
      "categories": [
        "span.cat-links a",
        "a[rel='category tag']",
        "div.recipe-categories a"
      ],
      "tags": [
        "span.tags-links a",
        "a[rel='tag']"
      ]
    },
    "structured_data": {
      "enabled": true,
      "json_ld_selector": "script[type='application/ld+json']",
      "json_ld_path": "$..[?(@['@type']=='Recipe')]"
    }
  },
  {
    "name": "Balkan Lunch Box - Bosnian Recipes",
    "url": "https://balkanlunchbox.com/category/country/bosnian-recipes/",
    "type": "cooking",
    "scraped": true,
    "recipes": {
      "listing": [
        {
          "url": "https://balkanlunchbox.com/category/country/bosnian-recipes/",
          "link_selector": "article h2.entry-title a, h2.entry-title a, h3.entry-title a, div.entry-content h2 a, div.post h2 a, div.td-module-title a",
          "pagination_selector": "nav.pagination a.next, a.next.page-numbers, ul.pagination li.next a, a.pagination-next, a.next, a[rel='next']"
        }
      ]
    },
    "article": {
      "title": [
        "h1.entry-title",
        "h1.post-title",
        "h1.page-title",
        "h1"
      ],
      "description": [
        "meta[name='description']",
        "meta[property='og:description']",
        "div.entry-content p",
        "div.post-content p"
      ],
      "ingredients": [
        "div.wprm-recipe-ingredients ul li",
        "div.wp-block-wprm-recipe-ingredients ul li",
        "div.tasty-recipe-ingredients li",
        "div.recipe-ingredients ul li",
        "li.ingredient"
      ],
      "instructions": [
        "div.wprm-recipe-instructions div.wprm-recipe-instruction-text",
        "div.wp-block-wprm-recipe-instructions li",
        "div.tasty-recipe-instructions li",
        "div.recipe-instructions li",
        "ol li"
      ],
      "prep_time": [
        "span.wprm-recipe-prep_time",
        "div.tasty-recipes-prep-time",
        "div.recipe-meta-item--prep span.recipe-meta-item-value"
      ],
      "cook_time": [
        "span.wprm-recipe-cook_time",
        "div.tasty-recipes-cook-time",
        "div.recipe-meta-item--cook span.recipe-meta-item-value"
      ],
      "total_time": [
        "span.wprm-recipe-total_time",
        "div.tasty-recipes-total-time",
        "div.recipe-meta-item--total span.recipe-meta-item-value"
      ],
      "servings": [
        "span.wprm-recipe-servings",
        "div.tasty-recipes-yield",
        "div.recipe-servings"
      ],
      "image": [
        "meta[property='og:image']",
        "meta[name='twitter:image']",
        "figure.wp-block-image img",
        "div.entry-content img"
      ],
      "author": [
        "span.wprm-recipe-author",
        "span.author.vcard",
        "a[rel='author']",
        "span.posted-by a"
      ],
      "categories": [
        "span.cat-links a",
        "a[rel='category tag']",
        "div.recipe-categories a"
      ],
      "tags": [
        "span.tags-links a",
        "a[rel='tag']"
      ]
    },
    "structured_data": {
      "enabled": true,
      "json_ld_selector": "script[type='application/ld+json']",
      "json_ld_path": "$..[?(@['@type']=='Recipe')]"
    }
  },
  {
    "name": "Kosher World Kitchen - Botswana",
    "url": "https://kosherworldkitchen.com/recipes-from-botswana/",
    "type": "cooking",
    "scraped": true,
    "recipes": {
      "listing": [
        {
          "url": "https://kosherworldkitchen.com/recipes-from-botswana/",
          "link_selector": "article h2.entry-title a, h2.entry-title a, h3.entry-title a, div.entry-content h2 a, div.post h2 a, div.td-module-title a, div.entry-content a",
          "pagination_selector": "nav.pagination a.next, a.next.page-numbers, ul.pagination li.next a, a.pagination-next, a.next, a[rel='next']"
        }
      ]
    },
    "article": {
      "title": [
        "h1.entry-title",
        "h1.post-title",
        "h1.page-title",
        "h1"
      ],
      "description": [
        "meta[name='description']",
        "meta[property='og:description']",
        "div.entry-content p",
        "div.post-content p"
      ],
      "ingredients": [
        "div.wprm-recipe-ingredients ul li",
        "div.wp-block-wprm-recipe-ingredients ul li",
        "div.tasty-recipe-ingredients li",
        "div.recipe-ingredients ul li",
        "li.ingredient"
      ],
      "instructions": [
        "div.wprm-recipe-instructions div.wprm-recipe-instruction-text",
        "div.wp-block-wprm-recipe-instructions li",
        "div.tasty-recipe-instructions li",
        "div.recipe-instructions li",
        "ol li"
      ],
      "prep_time": [
        "span.wprm-recipe-prep_time",
        "div.tasty-recipes-prep-time",
        "div.recipe-meta-item--prep span.recipe-meta-item-value"
      ],
      "cook_time": [
        "span.wprm-recipe-cook_time",
        "div.tasty-recipes-cook-time",
        "div.recipe-meta-item--cook span.recipe-meta-item-value"
      ],
      "total_time": [
        "span.wprm-recipe-total_time",
        "div.tasty-recipes-total-time",
        "div.recipe-meta-item--total span.recipe-meta-item-value"
      ],
      "servings": [
        "span.wprm-recipe-servings",
        "div.tasty-recipes-yield",
        "div.recipe-servings"
      ],
      "image": [
        "meta[property='og:image']",
        "meta[name='twitter:image']",
        "figure.wp-block-image img",
        "div.entry-content img"
      ],
      "author": [
        "span.wprm-recipe-author",
        "span.author.vcard",
        "a[rel='author']",
        "span.posted-by a"
      ],
      "categories": [
        "span.cat-links a",
        "a[rel='category tag']",
        "div.recipe-categories a"
      ],
      "tags": [
        "span.tags-links a",
        "a[rel='tag']"
      ]
    },
    "structured_data": {
      "enabled": true,
      "json_ld_selector": "script[type='application/ld+json']",
      "json_ld_path": "$..[?(@['@type']=='Recipe')]"
    }
  },
  {
    "name": "Easy Brazilian Food",
    "url": "https://easybrazilianfood.com/recipes/",
    "type": "cooking",
    "scraped": true,
    "recipes": {
      "listing": [
        {
          "url": "https://easybrazilianfood.com/recipes/",
          "link_selector": "article h2.entry-title a, h2.entry-title a, h3.entry-title a, div.entry-content h2 a, div.post h2 a, div.td-module-title a",
          "pagination_selector": "nav.pagination a.next, a.next.page-numbers, ul.pagination li.next a, a.pagination-next, a.next, a[rel='next']"
        }
      ]
    },
    "article": {
      "title": [
        "h1.entry-title",
        "h1.post-title",
        "h1.page-title",
        "h1"
      ],
      "description": [
        "meta[name='description']",
        "meta[property='og:description']",
        "div.entry-content p",
        "div.post-content p"
      ],
      "ingredients": [
        "div.wprm-recipe-ingredients ul li",
        "div.wp-block-wprm-recipe-ingredients ul li",
        "div.tasty-recipe-ingredients li",
        "div.recipe-ingredients ul li",
        "li.ingredient"
      ],
      "instructions": [
        "div.wprm-recipe-instructions div.wprm-recipe-instruction-text",
        "div.wp-block-wprm-recipe-instructions li",
        "div.tasty-recipe-instructions li",
        "div.recipe-instructions li",
        "ol li"
      ],
      "prep_time": [
        "span.wprm-recipe-prep_time",
        "div.tasty-recipes-prep-time",
        "div.recipe-meta-item--prep span.recipe-meta-item-value"
      ],
      "cook_time": [
        "span.wprm-recipe-cook_time",
        "div.tasty-recipes-cook-time",
        "div.recipe-meta-item--cook span.recipe-meta-item-value"
      ],
      "total_time": [
        "span.wprm-recipe-total_time",
        "div.tasty-recipes-total-time",
        "div.recipe-meta-item--total span.recipe-meta-item-value"
      ],
      "servings": [
        "span.wprm-recipe-servings",
        "div.tasty-recipes-yield",
        "div.recipe-servings"
      ],
      "image": [
        "meta[property='og:image']",
        "meta[name='twitter:image']",
        "figure.wp-block-image img",
        "div.entry-content img"
      ],
      "author": [
        "span.wprm-recipe-author",
        "span.author.vcard",
        "a[rel='author']",
        "span.posted-by a"
      ],
      "categories": [
        "span.cat-links a",
        "a[rel='category tag']",
        "div.recipe-categories a"
      ],
      "tags": [
        "span.tags-links a",
        "a[rel='tag']"
      ]
    },
    "structured_data": {
      "enabled": true,
      "json_ld_selector": "script[type='application/ld+json']",
      "json_ld_path": "$..[?(@['@type']=='Recipe')]"
    }
  },
  {
    "name": "The Modern Nonna - Bulgarian Recipes",
    "url": "https://themodernnonna.com/easy-bulgarian-recipes/",
    "type": "cooking",
    "scraped": false,
    "recipes": {
      "listing": [
        {
          "url": "https://themodernnonna.com/easy-bulgarian-recipes/",
          "link_selector": "article h2.entry-title a, h2.entry-title a, h3.entry-title a, div.entry-content h2 a, div.post h2 a, div.td-module-title a",
          "pagination_selector": "nav.pagination a.next, a.next.page-numbers, ul.pagination li.next a, a.pagination-next, a.next, a[rel='next']"
        }
      ]
    },
    "article": {
      "title": [
        "h1.entry-title",
        "h1.post-title",
        "h1.page-title",
        "h1"
      ],
      "description": [
        "meta[name='description']",
        "meta[property='og:description']",
        "div.entry-content p",
        "div.post-content p"
      ],
      "ingredients": [
        "div.wprm-recipe-ingredients ul li",
        "div.wp-block-wprm-recipe-ingredients ul li",
        "div.tasty-recipe-ingredients li",
        "div.recipe-ingredients ul li",
        "li.ingredient"
      ],
      "instructions": [
        "div.wprm-recipe-instructions div.wprm-recipe-instruction-text",
        "div.wp-block-wprm-recipe-instructions li",
        "div.tasty-recipe-instructions li",
        "div.recipe-instructions li",
        "ol li"
      ],
      "prep_time": [
        "span.wprm-recipe-prep_time",
        "div.tasty-recipes-prep-time",
        "div.recipe-meta-item--prep span.recipe-meta-item-value"
      ],
      "cook_time": [
        "span.wprm-recipe-cook_time",
        "div.tasty-recipes-cook-time",
        "div.recipe-meta-item--cook span.recipe-meta-item-value"
      ],
      "total_time": [
        "span.wprm-recipe-total_time",
        "div.tasty-recipes-total-time",
        "div.recipe-meta-item--total span.recipe-meta-item-value"
      ],
      "servings": [
        "span.wprm-recipe-servings",
        "div.tasty-recipes-yield",
        "div.recipe-servings"
      ],
      "image": [
        "meta[property='og:image']",
        "meta[name='twitter:image']",
        "figure.wp-block-image img",
        "div.entry-content img"
      ],
      "author": [
        "span.wprm-recipe-author",
        "span.author.vcard",
        "a[rel='author']",
        "span.posted-by a"
      ],
      "categories": [
        "span.cat-links a",
        "a[rel='category tag']",
        "div.recipe-categories a"
      ],
      "tags": [
        "span.tags-links a",
        "a[rel='tag']"
      ]
    },
    "structured_data": {
      "enabled": true,
      "json_ld_selector": "script[type='application/ld+json']",
      "json_ld_path": "$..[?(@['@type']=='Recipe')]"
    }
  },
  {
    "name": "AL Tours Bulgaria - Top Recipes",
    "url": "https://www.altours-bg.com/top-20-bulgarian-cooking-recipes/",
    "type": "cooking",
    "scraped": true,
    "recipes": {
      "listing": [
        {
          "url": "https://www.altours-bg.com/top-20-bulgarian-cooking-recipes/",
          "link_selector": "article h2.entry-title a, h2.entry-title a, h3.entry-title a, div.entry-content h2 a, div.post h2 a, div.td-module-title a, div.entry-content a",
          "pagination_selector": "nav.pagination a.next, a.next.page-numbers, ul.pagination li.next a, a.pagination-next, a.next, a[rel='next']"
        }
      ]
    },
    "article": {
      "title": [
        "h1.entry-title",
        "h1.post-title",
        "h1.page-title",
        "h1"
      ],
      "description": [
        "meta[name='description']",
        "meta[property='og:description']",
        "div.entry-content p",
        "div.post-content p"
      ],
      "ingredients": [
        "div.wprm-recipe-ingredients ul li",
        "div.wp-block-wprm-recipe-ingredients ul li",
        "div.tasty-recipe-ingredients li",
        "div.recipe-ingredients ul li",
        "li.ingredient"
      ],
      "instructions": [
        "div.wprm-recipe-instructions div.wprm-recipe-instruction-text",
        "div.wp-block-wprm-recipe-instructions li",
        "div.tasty-recipe-instructions li",
        "div.recipe-instructions li",
        "ol li"
      ],
      "prep_time": [
        "span.wprm-recipe-prep_time",
        "div.tasty-recipes-prep-time",
        "div.recipe-meta-item--prep span.recipe-meta-item-value"
      ],
      "cook_time": [
        "span.wprm-recipe-cook_time",
        "div.tasty-recipes-cook-time",
        "div.recipe-meta-item--cook span.recipe-meta-item-value"
      ],
      "total_time": [
        "span.wprm-recipe-total_time",
        "div.tasty-recipes-total-time",
        "div.recipe-meta-item--total span.recipe-meta-item-value"
      ],
      "servings": [
        "span.wprm-recipe-servings",
        "div.tasty-recipes-yield",
        "div.recipe-servings"
      ],
      "image": [
        "meta[property='og:image']",
        "meta[name='twitter:image']",
        "figure.wp-block-image img",
        "div.entry-content img"
      ],
      "author": [
        "span.wprm-recipe-author",
        "span.author.vcard",
        "a[rel='author']",
        "span.posted-by a"
      ],
      "categories": [
        "span.cat-links a",
        "a[rel='category tag']",
        "div.recipe-categories a"
      ],
      "tags": [
        "span.tags-links a",
        "a[rel='tag']"
      ]
    },
    "structured_data": {
      "enabled": true,
      "json_ld_selector": "script[type='application/ld+json']",
      "json_ld_path": "$..[?(@['@type']=='Recipe')]"
    }
  },
  {
    "name": "Cookpad - Uzbekistan",
    "url": "https://cookpad.com/eng/search/uzbekistan",
    "type": "cooking",
    "scraped": true,
    "recipes": {
      "listing": [
        {
          "url": "https://cookpad.com/eng/search/uzbekistan",
          "link_selector": "a[href*='/eng/recipes/']",
          "pagination_selector": "nav.pagination a.next, a.next.page-numbers, ul.pagination li.next a, a.pagination-next, a.next, a[rel='next']"
        }
      ]
    },
    "article": {
      "title": [
        "h1.entry-title",
        "h1.post-title",
        "h1.page-title",
        "h1"
      ],
      "description": [
        "meta[name='description']",
        "meta[property='og:description']",
        "div.entry-content p",
        "div.post-content p"
      ],
      "ingredients": [
        "div.wprm-recipe-ingredients ul li",
        "div.wp-block-wprm-recipe-ingredients ul li",
        "div.tasty-recipe-ingredients li",
        "div.recipe-ingredients ul li",
        "li.ingredient"
      ],
      "instructions": [
        "div.wprm-recipe-instructions div.wprm-recipe-instruction-text",
        "div.wp-block-wprm-recipe-instructions li",
        "div.tasty-recipe-instructions li",
        "div.recipe-instructions li",
        "ol li"
      ],
      "prep_time": [
        "span.wprm-recipe-prep_time",
        "div.tasty-recipes-prep-time",
        "div.recipe-meta-item--prep span.recipe-meta-item-value"
      ],
      "cook_time": [
        "span.wprm-recipe-cook_time",
        "div.tasty-recipes-cook-time",
        "div.recipe-meta-item--cook span.recipe-meta-item-value"
      ],
      "total_time": [
        "span.wprm-recipe-total_time",
        "div.tasty-recipes-total-time",
        "div.recipe-meta-item--total span.recipe-meta-item-value"
      ],
      "servings": [
        "span.wprm-recipe-servings",
        "div.tasty-recipes-yield",
        "div.recipe-servings"
      ],
      "image": [
        "meta[property='og:image']",
        "meta[name='twitter:image']",
        "figure.wp-block-image img",
        "div.entry-content img"
      ],
      "author": [
        "span.wprm-recipe-author",
        "span.author.vcard",
        "a[rel='author']",
        "span.posted-by a"
      ],
      "categories": [
        "span.cat-links a",
        "a[rel='category tag']",
        "div.recipe-categories a"
      ],
      "tags": [
        "span.tags-links a",
        "a[rel='tag']"
      ]
    },
    "structured_data": {
      "enabled": true,
      "json_ld_selector": "script[type='application/ld+json']",
      "json_ld_path": "$..[?(@['@type']=='Recipe')]"
    }
  },
  {
    "name": "Venezuelan Cooking",
    "url": "https://venezuelancooking.wordpress.com/",
    "type": "cooking",
    "scraped": true,
    "recipes": {
      "listing": [
        {
          "url": "https://venezuelancooking.wordpress.com/",
          "link_selector": "article h2.entry-title a, h2.entry-title a, h3.entry-title a, div.entry-content h2 a, div.post h2 a, div.td-module-title a",
          "pagination_selector": "nav.pagination a.next, a.next.page-numbers, ul.pagination li.next a, a.pagination-next, a.next, a[rel='next']"
        }
      ]
    },
    "article": {
      "title": [
        "h1.entry-title",
        "h1.post-title",
        "h1.page-title",
        "h1"
      ],
      "description": [
        "meta[name='description']",
        "meta[property='og:description']",
        "div.entry-content p",
        "div.post-content p"
      ],
      "ingredients": [
        "div.wprm-recipe-ingredients ul li",
        "div.wp-block-wprm-recipe-ingredients ul li",
        "div.tasty-recipe-ingredients li",
        "div.recipe-ingredients ul li",
        "li.ingredient"
      ],
      "instructions": [
        "div.wprm-recipe-instructions div.wprm-recipe-instruction-text",
        "div.wp-block-wprm-recipe-instructions li",
        "div.tasty-recipe-instructions li",
        "div.recipe-instructions li",
        "ol li"
      ],
      "prep_time": [
        "span.wprm-recipe-prep_time",
        "div.tasty-recipes-prep-time",
        "div.recipe-meta-item--prep span.recipe-meta-item-value"
      ],
      "cook_time": [
        "span.wprm-recipe-cook_time",
        "div.tasty-recipes-cook-time",
        "div.recipe-meta-item--cook span.recipe-meta-item-value"
      ],
      "total_time": [
        "span.wprm-recipe-total_time",
        "div.tasty-recipes-total-time",
        "div.recipe-meta-item--total span.recipe-meta-item-value"
      ],
      "servings": [
        "span.wprm-recipe-servings",
        "div.tasty-recipes-yield",
        "div.recipe-servings"
      ],
      "image": [
        "meta[property='og:image']",
        "meta[name='twitter:image']",
        "figure.wp-block-image img",
        "div.entry-content img"
      ],
      "author": [
        "span.wprm-recipe-author",
        "span.author.vcard",
        "a[rel='author']",
        "span.posted-by a"
      ],
      "categories": [
        "span.cat-links a",
        "a[rel='category tag']",
        "div.recipe-categories a"
      ],
      "tags": [
        "span.tags-links a",
        "a[rel='tag']"
      ]
    },
    "structured_data": {
      "enabled": true,
      "json_ld_selector": "script[type='application/ld+json']",
      "json_ld_path": "$..[?(@['@type']=='Recipe')]"
    }
  },
  {
    "name": "Hungry Huy - Vietnamese Main Dishes",
    "url": "https://www.hungryhuy.com/vietnamese/main-dishes-vietnamese/",
    "type": "cooking",
    "scraped": true,
    "recipes": {
      "listing": [
        {
          "url": "https://www.hungryhuy.com/vietnamese/main-dishes-vietnamese/",
          "link_selector": "article h2.entry-title a, h2.entry-title a, h3.entry-title a, div.entry-content h2 a, div.post h2 a, div.td-module-title a",
          "pagination_selector": "nav.pagination a.next, a.next.page-numbers, ul.pagination li.next a, a.pagination-next, a.next, a[rel='next']"
        }
      ]
    },
    "article": {
      "title": [
        "h1.entry-title",
        "h1.post-title",
        "h1.page-title",
        "h1"
      ],
      "description": [
        "meta[name='description']",
        "meta[property='og:description']",
        "div.entry-content p",
        "div.post-content p"
      ],
      "ingredients": [
        "div.wprm-recipe-ingredients ul li",
        "div.wp-block-wprm-recipe-ingredients ul li",
        "div.tasty-recipe-ingredients li",
        "div.recipe-ingredients ul li",
        "li.ingredient"
      ],
      "instructions": [
        "div.wprm-recipe-instructions div.wprm-recipe-instruction-text",
        "div.wp-block-wprm-recipe-instructions li",
        "div.tasty-recipe-instructions li",
        "div.recipe-instructions li",
        "ol li"
      ],
      "prep_time": [
        "span.wprm-recipe-prep_time",
        "div.tasty-recipes-prep-time",
        "div.recipe-meta-item--prep span.recipe-meta-item-value"
      ],
      "cook_time": [
        "span.wprm-recipe-cook_time",
        "div.tasty-recipes-cook-time",
        "div.recipe-meta-item--cook span.recipe-meta-item-value"
      ],
      "total_time": [
        "span.wprm-recipe-total_time",
        "div.tasty-recipes-total-time",
        "div.recipe-meta-item--total span.recipe-meta-item-value"
      ],
      "servings": [
        "span.wprm-recipe-servings",
        "div.tasty-recipes-yield",
        "div.recipe-servings"
      ],
      "image": [
        "meta[property='og:image']",
        "meta[name='twitter:image']",
        "figure.wp-block-image img",
        "div.entry-content img"
      ],
      "author": [
        "span.wprm-recipe-author",
        "span.author.vcard",
        "a[rel='author']",
        "span.posted-by a"
      ],
      "categories": [
        "span.cat-links a",
        "a[rel='category tag']",
        "div.recipe-categories a"
      ],
      "tags": [
        "span.tags-links a",
        "a[rel='tag']"
      ]
    },
    "structured_data": {
      "enabled": true,
      "json_ld_selector": "script[type='application/ld+json']",
      "json_ld_path": "$..[?(@['@type']=='Recipe')]"
    }
  },
  {
    "name": "Sheba Yemeni Food",
    "url": "https://www.shebayemenifood.com/",
    "type": "cooking",
    "scraped": false,
    "recipes": {
      "listing": [
        {
          "url": "https://www.shebayemenifood.com/",
          "link_selector": "article h2.entry-title a, h2.entry-title a, h3.entry-title a, div.entry-content h2 a, div.post h2 a, div.td-module-title a",
          "pagination_selector": "nav.pagination a.next, a.next.page-numbers, ul.pagination li.next a, a.pagination-next, a.next, a[rel='next']"
        }
      ]
    },
    "article": {
      "title": [
        "h1.entry-title",
        "h1.post-title",
        "h1.page-title",
        "h1"
      ],
      "description": [
        "meta[name='description']",
        "meta[property='og:description']",
        "div.entry-content p",
        "div.post-content p"
      ],
      "ingredients": [
        "div.wprm-recipe-ingredients ul li",
        "div.wp-block-wprm-recipe-ingredients ul li",
        "div.tasty-recipe-ingredients li",
        "div.recipe-ingredients ul li",
        "li.ingredient"
      ],
      "instructions": [
        "div.wprm-recipe-instructions div.wprm-recipe-instruction-text",
        "div.wp-block-wprm-recipe-instructions li",
        "div.tasty-recipe-instructions li",
        "div.recipe-instructions li",
        "ol li"
      ],
      "prep_time": [
        "span.wprm-recipe-prep_time",
        "div.tasty-recipes-prep-time",
        "div.recipe-meta-item--prep span.recipe-meta-item-value"
      ],
      "cook_time": [
        "span.wprm-recipe-cook_time",
        "div.tasty-recipes-cook-time",
        "div.recipe-meta-item--cook span.recipe-meta-item-value"
      ],
      "total_time": [
        "span.wprm-recipe-total_time",
        "div.tasty-recipes-total-time",
        "div.recipe-meta-item--total span.recipe-meta-item-value"
      ],
      "servings": [
        "span.wprm-recipe-servings",
        "div.tasty-recipes-yield",
        "div.recipe-servings"
      ],
      "image": [
        "meta[property='og:image']",
        "meta[name='twitter:image']",
        "figure.wp-block-image img",
        "div.entry-content img"
      ],
      "author": [
        "span.wprm-recipe-author",
        "span.author.vcard",
        "a[rel='author']",
        "span.posted-by a"
      ],
      "categories": [
        "span.cat-links a",
        "a[rel='category tag']",
        "div.recipe-categories a"
      ],
      "tags": [
        "span.tags-links a",
        "a[rel='tag']"
      ]
    },
    "structured_data": {
      "enabled": true,
      "json_ld_selector": "script[type='application/ld+json']",
      "json_ld_path": "$..[?(@['@type']=='Recipe')]"
    }
  },
  {
    "name": "Lubz Online - Traditional Zambian Recipes",
    "url": "https://www.lubzonline.com/category/food-and-things/traditional-zambian-recipes/",
    "type": "cooking",
    "scraped": true,
    "recipes": {
      "listing": [
        {
          "url": "https://www.lubzonline.com/category/food-and-things/traditional-zambian-recipes/",
          "link_selector": "article h2.entry-title a, h2.entry-title a, h3.entry-title a, div.entry-content h2 a, div.post h2 a, div.td-module-title a",
          "pagination_selector": "nav.pagination a.next, a.next.page-numbers, ul.pagination li.next a, a.pagination-next, a.next, a[rel='next']"
        }
      ]
    },
    "article": {
      "title": [
        "h1.entry-title",
        "h1.post-title",
        "h1.page-title",
        "h1"
      ],
      "description": [
        "meta[name='description']",
        "meta[property='og:description']",
        "div.entry-content p",
        "div.post-content p"
      ],
      "ingredients": [
        "div.wprm-recipe-ingredients ul li",
        "div.wp-block-wprm-recipe-ingredients ul li",
        "div.tasty-recipe-ingredients li",
        "div.recipe-ingredients ul li",
        "li.ingredient"
      ],
      "instructions": [
        "div.wprm-recipe-instructions div.wprm-recipe-instruction-text",
        "div.wp-block-wprm-recipe-instructions li",
        "div.tasty-recipe-instructions li",
        "div.recipe-instructions li",
        "ol li"
      ],
      "prep_time": [
        "span.wprm-recipe-prep_time",
        "div.tasty-recipes-prep-time",
        "div.recipe-meta-item--prep span.recipe-meta-item-value"
      ],
      "cook_time": [
        "span.wprm-recipe-cook_time",
        "div.tasty-recipes-cook-time",
        "div.recipe-meta-item--cook span.recipe-meta-item-value"
      ],
      "total_time": [
        "span.wprm-recipe-total_time",
        "div.tasty-recipes-total-time",
        "div.recipe-meta-item--total span.recipe-meta-item-value"
      ],
      "servings": [
        "span.wprm-recipe-servings",
        "div.tasty-recipes-yield",
        "div.recipe-servings"
      ],
      "image": [
        "meta[property='og:image']",
        "meta[name='twitter:image']",
        "figure.wp-block-image img",
        "div.entry-content img"
      ],
      "author": [
        "span.wprm-recipe-author",
        "span.author.vcard",
        "a[rel='author']",
        "span.posted-by a"
      ],
      "categories": [
        "span.cat-links a",
        "a[rel='category tag']",
        "div.recipe-categories a"
      ],
      "tags": [
        "span.tags-links a",
        "a[rel='tag']"
      ]
    },
    "structured_data": {
      "enabled": true,
      "json_ld_selector": "script[type='application/ld+json']",
      "json_ld_path": "$..[?(@['@type']=='Recipe')]"
    }
  },
  {
    "name": "Naturally Zimbabwean - Recipes",
    "url": "https://naturallyzimbabwean.com/category/recipes/",
    "type": "cooking",
    "scraped": false,
    "recipes": {
      "listing": [
        {
          "url": "https://naturallyzimbabwean.com/category/recipes/",
          "link_selector": "article h2.entry-title a, h2.entry-title a, h3.entry-title a, div.entry-content h2 a, div.post h2 a, div.td-module-title a",
          "pagination_selector": "nav.pagination a.next, a.next.page-numbers, ul.pagination li.next a, a.pagination-next, a.next, a[rel='next']"
        }
      ]
    },
    "article": {
      "title": [
        "h1.entry-title",
        "h1.post-title",
        "h1.page-title",
        "h1"
      ],
      "description": [
        "meta[name='description']",
        "meta[property='og:description']",
        "div.entry-content p",
        "div.post-content p"
      ],
      "ingredients": [
        "div.wprm-recipe-ingredients ul li",
        "div.wp-block-wprm-recipe-ingredients ul li",
        "div.tasty-recipe-ingredients li",
        "div.recipe-ingredients ul li",
        "li.ingredient"
      ],
      "instructions": [
        "div.wprm-recipe-instructions div.wprm-recipe-instruction-text",
        "div.wp-block-wprm-recipe-instructions li",
        "div.tasty-recipe-instructions li",
        "div.recipe-instructions li",
        "ol li"
      ],
      "prep_time": [
        "span.wprm-recipe-prep_time",
        "div.tasty-recipes-prep-time",
        "div.recipe-meta-item--prep span.recipe-meta-item-value"
      ],
      "cook_time": [
        "span.wprm-recipe-cook_time",
        "div.tasty-recipes-cook-time",
        "div.recipe-meta-item--cook span.recipe-meta-item-value"
      ],
      "total_time": [
        "span.wprm-recipe-total_time",
        "div.tasty-recipes-total-time",
        "div.recipe-meta-item--total span.recipe-meta-item-value"
      ],
      "servings": [
        "span.wprm-recipe-servings",
        "div.tasty-recipes-yield",
        "div.recipe-servings"
      ],
      "image": [
        "meta[property='og:image']",
        "meta[name='twitter:image']",
        "figure.wp-block-image img",
        "div.entry-content img"
      ],
      "author": [
        "span.wprm-recipe-author",
        "span.author.vcard",
        "a[rel='author']",
        "span.posted-by a"
      ],
      "categories": [
        "span.cat-links a",
        "a[rel='category tag']",
        "div.recipe-categories a"
      ],
      "tags": [
        "span.tags-links a",
        "a[rel='tag']"
      ]
    },
    "structured_data": {
      "enabled": true,
      "json_ld_selector": "script[type='application/ld+json']",
      "json_ld_path": "$..[?(@['@type']=='Recipe')]"
    }
  },
  {
    "name": "Access Gambia Recipes",
    "url": "https://www.accessgambia.com/information/food-recipes.html",
    "type": "cooking",
    "scraped": false,
    "recipes": {
      "listing": [
        {
          "url": "https://www.accessgambia.com/information/food-recipes.html",
          "link_selector": "article h2.entry-title a, h2.entry-title a, h2.post-title a, h3.entry-title a, h3.post-title a, div.recipe-card a, div.card a, a.entry-title, div.recipe a",
          "pagination_selector": "nav.pagination a.next, a.next.page-numbers, ul.pagination li.next a, a.pagination-next, li.next a, a.next, a[rel='next']"
        }
      ]
    },
    "article": {
      "title": [
        "h1.entry-title",
<<<<<<< HEAD
        "h1.post-title",
        "h1.page-title",
        "h1"
=======
        "h1.post-title"
>>>>>>> d07c624f
      ],
      "description": [
        "meta[name='description']",
        "meta[property='og:description']",
<<<<<<< HEAD
        "div.entry-content p",
        "div.post-content p"
=======
        "div.entry-content p"
>>>>>>> d07c624f
      ],
      "ingredients": [
        "div.wprm-recipe-ingredients ul li",
        "div.wp-block-wprm-recipe-ingredients ul li",
        "div.tasty-recipe-ingredients li",
        "div.recipe-ingredients ul li",
        "li.ingredient"
      ],
      "instructions": [
        "div.wprm-recipe-instructions div.wprm-recipe-instruction-text",
        "div.wp-block-wprm-recipe-instructions li",
        "div.tasty-recipe-instructions li",
        "div.recipe-instructions li",
        "ol li"
      ],
      "prep_time": [
        "span.wprm-recipe-prep_time",
        "div.tasty-recipes-prep-time",
        "div.recipe-meta-item--prep span.recipe-meta-item-value"
      ],
      "cook_time": [
        "span.wprm-recipe-cook_time",
        "div.tasty-recipes-cook-time",
        "div.recipe-meta-item--cook span.recipe-meta-item-value"
      ],
      "total_time": [
        "span.wprm-recipe-total_time",
        "div.tasty-recipes-total-time",
        "div.recipe-meta-item--total span.recipe-meta-item-value"
      ],
      "servings": [
        "span.wprm-recipe-servings",
        "div.tasty-recipes-yield",
        "div.recipe-servings"
      ],
      "image": [
        "meta[property='og:image']",
        "meta[name='twitter:image']",
        "figure.wp-block-image img",
        "div.entry-content img"
      ],
      "author": [
        "span.wprm-recipe-author",
        "span.author.vcard",
        "a[rel='author']",
        "span.posted-by a"
      ],
      "categories": [
        "span.cat-links a",
        "a[rel='category tag']",
        "div.recipe-categories a"
      ],
      "tags": [
        "span.tags-links a",
        "a[rel='tag']"
      ]
    },
    "structured_data": {
      "enabled": true,
      "json_ld_selector": "script[type='application/ld+json']",
      "json_ld_path": "$..[?(@['@type']=='Recipe')]"
    }
  },
  {
    "name": "Amira's Pantry - Egyptian Recipes",
    "url": "https://amiraspantry.com/category/egyptian-recipes/",
    "type": "cooking",
    "scraped": false,
    "recipes": {
      "listing": [
        {
          "url": "https://amiraspantry.com/category/egyptian-recipes/",
          "link_selector": "article h2.entry-title a, h2.entry-title a, h2.post-title a, h3.entry-title a, h3.post-title a, div.recipe-card a, div.card a, a.entry-title, div.recipe a",
          "pagination_selector": "nav.pagination a.next, a.next.page-numbers, ul.pagination li.next a, a.pagination-next, li.next a, a.next, a[rel='next']"
        }
      ]
    },
    "article": {
      "title": [
        "h1.entry-title",
<<<<<<< HEAD
        "h1.post-title",
        "h1.page-title",
        "h1"
=======
        "h1.post-title"
>>>>>>> d07c624f
      ],
      "description": [
        "meta[name='description']",
        "meta[property='og:description']",
<<<<<<< HEAD
        "div.entry-content p",
        "div.post-content p"
=======
        "div.entry-content p"
>>>>>>> d07c624f
      ],
      "ingredients": [
        "div.wprm-recipe-ingredients ul li",
        "div.wp-block-wprm-recipe-ingredients ul li",
        "div.tasty-recipe-ingredients li",
        "div.recipe-ingredients ul li",
        "li.ingredient"
      ],
      "instructions": [
        "div.wprm-recipe-instructions div.wprm-recipe-instruction-text",
        "div.wp-block-wprm-recipe-instructions li",
        "div.tasty-recipe-instructions li",
        "div.recipe-instructions li",
        "ol li"
      ],
      "prep_time": [
        "span.wprm-recipe-prep_time",
        "div.tasty-recipes-prep-time",
        "div.recipe-meta-item--prep span.recipe-meta-item-value"
      ],
      "cook_time": [
        "span.wprm-recipe-cook_time",
        "div.tasty-recipes-cook-time",
        "div.recipe-meta-item--cook span.recipe-meta-item-value"
      ],
      "total_time": [
        "span.wprm-recipe-total_time",
        "div.tasty-recipes-total-time",
        "div.recipe-meta-item--total span.recipe-meta-item-value"
      ],
      "servings": [
        "span.wprm-recipe-servings",
        "div.tasty-recipes-yield",
        "div.recipe-servings"
      ],
      "image": [
        "meta[property='og:image']",
        "meta[name='twitter:image']",
        "figure.wp-block-image img",
        "div.entry-content img"
      ],
      "author": [
        "span.wprm-recipe-author",
        "span.author.vcard",
        "a[rel='author']",
        "span.posted-by a"
      ],
      "categories": [
        "span.cat-links a",
        "a[rel='category tag']",
        "div.recipe-categories a"
      ],
      "tags": [
        "span.tags-links a",
        "a[rel='tag']"
      ]
    },
    "structured_data": {
      "enabled": true,
      "json_ld_selector": "script[type='application/ld+json']",
      "json_ld_path": "$..[?(@['@type']=='Recipe')]"
    }
  },
  {
    "name": "Balkan Lunch Box - Croatian Recipes",
    "url": "https://balkanlunchbox.com/category/country/croatian-recipes/",
    "type": "cooking",
    "scraped": false,
    "recipes": {
      "listing": [
        {
          "url": "https://balkanlunchbox.com/category/country/croatian-recipes/",
          "link_selector": "article h2.entry-title a, h2.entry-title a, h2.post-title a, h3.entry-title a, h3.post-title a, div.recipe-card a, div.card a, a.entry-title, div.recipe a",
          "pagination_selector": "nav.pagination a.next, a.next.page-numbers, ul.pagination li.next a, a.pagination-next, li.next a, a.next, a[rel='next']"
        }
      ]
    },
    "article": {
      "title": [
        "h1.entry-title",
        "h1.post-title"
      ],
      "description": [
        "meta[name='description']",
        "meta[property='og:description']",
        "div.entry-content p"
      ],
      "ingredients": [
        "div.wprm-recipe-ingredients ul li",
        "div.wp-block-wprm-recipe-ingredients ul li",
        "div.tasty-recipe-ingredients li",
        "div.recipe-ingredients ul li",
        "li.ingredient"
      ],
      "instructions": [
        "div.wprm-recipe-instructions div.wprm-recipe-instruction-text",
        "div.wp-block-wprm-recipe-instructions li",
        "div.tasty-recipe-instructions li",
        "div.recipe-instructions li",
        "ol li"
      ],
      "prep_time": [
        "span.wprm-recipe-prep_time",
        "div.tasty-recipes-prep-time",
        "div.recipe-meta-item--prep span.recipe-meta-item-value"
      ],
      "cook_time": [
        "span.wprm-recipe-cook_time",
        "div.tasty-recipes-cook-time",
        "div.recipe-meta-item--cook span.recipe-meta-item-value"
      ],
      "total_time": [
        "span.wprm-recipe-total_time",
        "div.tasty-recipes-total-time",
        "div.recipe-meta-item--total span.recipe-meta-item-value"
      ],
      "servings": [
        "span.wprm-recipe-servings",
        "div.tasty-recipes-yield",
        "div.recipe-servings"
      ],
      "image": [
        "meta[property='og:image']",
        "meta[name='twitter:image']",
        "figure.wp-block-image img",
        "div.entry-content img"
      ],
      "author": [
        "span.wprm-recipe-author",
        "span.author.vcard",
        "a[rel='author']",
        "span.posted-by a"
      ],
      "categories": [
        "span.cat-links a",
        "a[rel='category tag']",
        "div.recipe-categories a"
      ],
      "tags": [
        "span.tags-links a",
        "a[rel='tag']"
      ]
    },
    "structured_data": {
      "enabled": true,
      "json_ld_selector": "script[type='application/ld+json']",
      "json_ld_path": "$..[?(@['@type']=='Recipe')]"
    },
    "scraper": true
  },
  {
    "name": "Boondocking Recipes - Comoros",
    "url": "https://boondockingrecipes.com/10-comoros-recipes-you-cant-afford-to-miss/",
    "type": "cooking",
    "scraped": false,
    "recipes": {
      "listing": [
        {
          "url": "https://boondockingrecipes.com/10-comoros-recipes-you-cant-afford-to-miss/",
          "link_selector": "article h2.entry-title a, h2.entry-title a, h2.post-title a, h3.entry-title a, h3.post-title a, div.recipe-card a, div.card a, a.entry-title, div.recipe a",
          "pagination_selector": "nav.pagination a.next, a.next.page-numbers, ul.pagination li.next a, a.pagination-next, li.next a, a.next, a[rel='next']"
        }
      ]
    },
    "article": {
      "title": [
        "h1.entry-title",
<<<<<<< HEAD
        "h1.post-title",
        "h1.page-title",
        "h1"
=======
        "h1.post-title"
>>>>>>> d07c624f
      ],
      "description": [
        "meta[name='description']",
        "meta[property='og:description']",
<<<<<<< HEAD
        "div.entry-content p",
        "div.post-content p"
=======
        "div.entry-content p"
>>>>>>> d07c624f
      ],
      "ingredients": [
        "div.wprm-recipe-ingredients ul li",
        "div.wp-block-wprm-recipe-ingredients ul li",
        "div.tasty-recipe-ingredients li",
        "div.recipe-ingredients ul li",
        "li.ingredient"
      ],
      "instructions": [
        "div.wprm-recipe-instructions div.wprm-recipe-instruction-text",
        "div.wp-block-wprm-recipe-instructions li",
        "div.tasty-recipe-instructions li",
        "div.recipe-instructions li",
        "ol li"
      ],
      "prep_time": [
        "span.wprm-recipe-prep_time",
        "div.tasty-recipes-prep-time",
        "div.recipe-meta-item--prep span.recipe-meta-item-value"
      ],
      "cook_time": [
        "span.wprm-recipe-cook_time",
        "div.tasty-recipes-cook-time",
        "div.recipe-meta-item--cook span.recipe-meta-item-value"
      ],
      "total_time": [
        "span.wprm-recipe-total_time",
        "div.tasty-recipes-total-time",
        "div.recipe-meta-item--total span.recipe-meta-item-value"
      ],
      "servings": [
        "span.wprm-recipe-servings",
        "div.tasty-recipes-yield",
        "div.recipe-servings"
      ],
      "image": [
        "meta[property='og:image']",
        "meta[name='twitter:image']",
        "figure.wp-block-image img",
        "div.entry-content img"
      ],
      "author": [
        "span.wprm-recipe-author",
        "span.author.vcard",
        "a[rel='author']",
        "span.posted-by a"
      ],
      "categories": [
        "span.cat-links a",
        "a[rel='category tag']",
        "div.recipe-categories a"
      ],
      "tags": [
        "span.tags-links a",
        "a[rel='tag']"
      ]
    },
    "structured_data": {
      "enabled": true,
      "json_ld_selector": "script[type='application/ld+json']",
      "json_ld_path": "$..[?(@['@type']=='Recipe')]"
    }
  },
  {
    "name": "Boondocking Recipes - Equatorial Guinea",
    "url": "https://boondockingrecipes.com/11-authentic-equatorial-guinea-recipes/",
    "type": "cooking",
    "scraped": false,
    "recipes": {
      "listing": [
        {
          "url": "https://boondockingrecipes.com/11-authentic-equatorial-guinea-recipes/",
          "link_selector": "article h2.entry-title a, h2.entry-title a, h2.post-title a, h3.entry-title a, h3.post-title a, div.recipe-card a, div.card a, a.entry-title, div.recipe a",
          "pagination_selector": "nav.pagination a.next, a.next.page-numbers, ul.pagination li.next a, a.pagination-next, li.next a, a.next, a[rel='next']"
        }
      ]
    },
    "article": {
      "title": [
        "h1.entry-title",
<<<<<<< HEAD
        "h1.post-title",
        "h1.page-title",
        "h1"
=======
        "h1.post-title"
>>>>>>> d07c624f
      ],
      "description": [
        "meta[name='description']",
        "meta[property='og:description']",
<<<<<<< HEAD
        "div.entry-content p",
        "div.post-content p"
=======
        "div.entry-content p"
>>>>>>> d07c624f
      ],
      "ingredients": [
        "div.wprm-recipe-ingredients ul li",
        "div.wp-block-wprm-recipe-ingredients ul li",
        "div.tasty-recipe-ingredients li",
        "div.recipe-ingredients ul li",
        "li.ingredient"
      ],
      "instructions": [
        "div.wprm-recipe-instructions div.wprm-recipe-instruction-text",
        "div.wp-block-wprm-recipe-instructions li",
        "div.tasty-recipe-instructions li",
        "div.recipe-instructions li",
        "ol li"
      ],
      "prep_time": [
        "span.wprm-recipe-prep_time",
        "div.tasty-recipes-prep-time",
        "div.recipe-meta-item--prep span.recipe-meta-item-value"
      ],
      "cook_time": [
        "span.wprm-recipe-cook_time",
        "div.tasty-recipes-cook-time",
        "div.recipe-meta-item--cook span.recipe-meta-item-value"
      ],
      "total_time": [
        "span.wprm-recipe-total_time",
        "div.tasty-recipes-total-time",
        "div.recipe-meta-item--total span.recipe-meta-item-value"
      ],
      "servings": [
        "span.wprm-recipe-servings",
        "div.tasty-recipes-yield",
        "div.recipe-servings"
      ],
      "image": [
        "meta[property='og:image']",
        "meta[name='twitter:image']",
        "figure.wp-block-image img",
        "div.entry-content img"
      ],
      "author": [
        "span.wprm-recipe-author",
        "span.author.vcard",
        "a[rel='author']",
        "span.posted-by a"
      ],
      "categories": [
        "span.cat-links a",
        "a[rel='category tag']",
        "div.recipe-categories a"
      ],
      "tags": [
        "span.tags-links a",
        "a[rel='tag']"
      ]
    },
    "structured_data": {
      "enabled": true,
      "json_ld_selector": "script[type='application/ld+json']",
      "json_ld_path": "$..[?(@['@type']=='Recipe')]"
    }
  },
  {
    "name": "Boondocking Recipes - Eritrea",
    "url": "https://boondockingrecipes.com/12-must-try-eritrean-recipes",
    "type": "cooking",
    "scraped": false,
    "recipes": {
      "listing": [
        {
          "url": "https://boondockingrecipes.com/12-must-try-eritrean-recipes",
          "link_selector": "article h2.entry-title a, h2.entry-title a, h2.post-title a, h3.entry-title a, h3.post-title a, div.recipe-card a, div.card a, a.entry-title, div.recipe a",
          "pagination_selector": "nav.pagination a.next, a.next.page-numbers, ul.pagination li.next a, a.pagination-next, li.next a, a.next, a[rel='next']"
        }
      ]
    },
    "article": {
      "title": [
        "h1.entry-title",
<<<<<<< HEAD
        "h1.post-title",
        "h1.page-title",
        "h1"
=======
        "h1.post-title"
>>>>>>> d07c624f
      ],
      "description": [
        "meta[name='description']",
        "meta[property='og:description']",
        "div.entry-content p"
      ],
      "ingredients": [
        "div.wprm-recipe-ingredients ul li",
        "div.wp-block-wprm-recipe-ingredients ul li",
        "div.tasty-recipe-ingredients li",
        "div.recipe-ingredients ul li",
        "li.ingredient"
      ],
      "instructions": [
        "div.wprm-recipe-instructions div.wprm-recipe-instruction-text",
        "div.wp-block-wprm-recipe-instructions li",
        "div.tasty-recipe-instructions li",
        "div.recipe-instructions li",
        "ol li"
      ],
      "prep_time": [
        "span.wprm-recipe-prep_time",
        "div.tasty-recipes-prep-time",
        "div.recipe-meta-item--prep span.recipe-meta-item-value"
      ],
      "cook_time": [
        "span.wprm-recipe-cook_time",
        "div.tasty-recipes-cook-time",
        "div.recipe-meta-item--cook span.recipe-meta-item-value"
      ],
      "total_time": [
        "span.wprm-recipe-total_time",
        "div.tasty-recipes-total-time",
        "div.recipe-meta-item--total span.recipe-meta-item-value"
      ],
      "servings": [
        "span.wprm-recipe-servings",
        "div.tasty-recipes-yield",
        "div.recipe-servings"
      ],
      "image": [
        "meta[property='og:image']",
        "meta[name='twitter:image']",
        "figure.wp-block-image img",
        "div.entry-content img"
      ],
      "author": [
        "span.wprm-recipe-author",
        "span.author.vcard",
        "a[rel='author']",
        "span.posted-by a"
      ],
      "categories": [
        "span.cat-links a",
        "a[rel='category tag']",
        "div.recipe-categories a"
      ],
      "tags": [
        "span.tags-links a",
        "a[rel='tag']"
      ]
    },
    "structured_data": {
      "enabled": true,
      "json_ld_selector": "script[type='application/ld+json']",
      "json_ld_path": "$..[?(@['@type']=='Recipe')]"
    }
  },
  {
    "name": "Burkina Recipes (Cookpad)",
    "url": "https://cookpad.com/eng/search/burkina",
    "type": "cooking",
    "scraped": false,
    "recipes": {
      "listing": [
        {
          "url": "https://cookpad.com/eng/search/burkina",
          "link_selector": "article h2.entry-title a, h2.entry-title a, h2.post-title a, h3.entry-title a, h3.post-title a, div.recipe-card a, div.card a, a.entry-title, div.recipe a",
          "pagination_selector": "nav.pagination a.next, a.next.page-numbers, ul.pagination li.next a, a.pagination-next, li.next a, a.next, a[rel='next']"
        }
      ]
    },
    "article": {
      "title": [
        "h1.entry-title",
        "h1.post-title"
      ],
      "description": [
        "meta[name='description']",
        "meta[property='og:description']",
        "div.entry-content p"
      ],
      "ingredients": [
        "div.wprm-recipe-ingredients ul li",
        "div.wp-block-wprm-recipe-ingredients ul li",
        "div.tasty-recipe-ingredients li",
        "div.recipe-ingredients ul li",
        "li.ingredient"
      ],
      "instructions": [
        "div.wprm-recipe-instructions div.wprm-recipe-instruction-text",
        "div.wp-block-wprm-recipe-instructions li",
        "div.tasty-recipe-instructions li",
        "div.recipe-instructions li",
        "ol li"
      ],
      "prep_time": [
        "span.wprm-recipe-prep_time",
        "div.tasty-recipes-prep-time",
        "div.recipe-meta-item--prep span.recipe-meta-item-value"
      ],
      "cook_time": [
        "span.wprm-recipe-cook_time",
        "div.tasty-recipes-cook-time",
        "div.recipe-meta-item--cook span.recipe-meta-item-value"
      ],
      "total_time": [
        "span.wprm-recipe-total_time",
        "div.tasty-recipes-total-time",
        "div.recipe-meta-item--total span.recipe-meta-item-value"
      ],
      "servings": [
        "span.wprm-recipe-servings",
        "div.tasty-recipes-yield",
        "div.recipe-servings"
      ],
      "image": [
        "meta[property='og:image']",
        "meta[name='twitter:image']",
        "figure.wp-block-image img",
        "div.entry-content img"
      ],
      "author": [
        "span.wprm-recipe-author",
        "span.author.vcard",
        "a[rel='author']",
        "span.posted-by a"
      ],
      "categories": [
        "span.cat-links a",
        "a[rel='category tag']",
        "div.recipe-categories a"
      ],
      "tags": [
        "span.tags-links a",
        "a[rel='tag']"
      ]
    },
    "structured_data": {
      "enabled": true,
      "json_ld_selector": "script[type='application/ld+json']",
      "json_ld_path": "$..[?(@['@type']=='Recipe')]"
    }
  },
  {
    "name": "Cambodia Recipes (Cookpad)",
    "url": "https://cookpad.com/eng/search/Cambodia",
    "type": "cooking",
    "scraped": false,
    "recipes": {
      "listing": [
        {
          "url": "https://cookpad.com/eng/search/Cambodia",
          "link_selector": "article h2.entry-title a, h2.entry-title a, h2.post-title a, h3.entry-title a, h3.post-title a, div.recipe-card a, div.card a, a.entry-title, div.recipe a",
          "pagination_selector": "nav.pagination a.next, a.next.page-numbers, ul.pagination li.next a, a.pagination-next, li.next a, a.next, a[rel='next']"
        }
      ]
    },
    "article": {
      "title": [
        "h1.entry-title",
        "h1.post-title"
      ],
      "description": [
        "meta[name='description']",
        "meta[property='og:description']",
        "div.entry-content p"
      ],
      "ingredients": [
        "div.wprm-recipe-ingredients ul li",
        "div.wp-block-wprm-recipe-ingredients ul li",
        "div.tasty-recipe-ingredients li",
        "div.recipe-ingredients ul li",
        "li.ingredient"
      ],
      "instructions": [
        "div.wprm-recipe-instructions div.wprm-recipe-instruction-text",
        "div.wp-block-wprm-recipe-instructions li",
        "div.tasty-recipe-instructions li",
        "div.recipe-instructions li",
        "ol li"
      ],
      "prep_time": [
        "span.wprm-recipe-prep_time",
        "div.tasty-recipes-prep-time",
        "div.recipe-meta-item--prep span.recipe-meta-item-value"
      ],
      "cook_time": [
        "span.wprm-recipe-cook_time",
        "div.tasty-recipes-cook-time",
        "div.recipe-meta-item--cook span.recipe-meta-item-value"
      ],
      "total_time": [
        "span.wprm-recipe-total_time",
        "div.tasty-recipes-total-time",
        "div.recipe-meta-item--total span.recipe-meta-item-value"
      ],
      "servings": [
        "span.wprm-recipe-servings",
        "div.tasty-recipes-yield",
        "div.recipe-servings"
      ],
      "image": [
        "meta[property='og:image']",
        "meta[name='twitter:image']",
        "figure.wp-block-image img",
        "div.entry-content img"
      ],
      "author": [
        "span.wprm-recipe-author",
        "span.author.vcard",
        "a[rel='author']",
        "span.posted-by a"
      ],
      "categories": [
        "span.cat-links a",
        "a[rel='category tag']",
        "div.recipe-categories a"
      ],
      "tags": [
        "span.tags-links a",
        "a[rel='tag']"
      ]
    },
    "structured_data": {
      "enabled": true,
      "json_ld_selector": "script[type='application/ld+json']",
      "json_ld_path": "$..[?(@['@type']=='Recipe')]"
    }
  },
  {
    "name": "Cameroon Recipes (Cookpad)",
    "url": "https://cookpad.com/eng/search/Cameroon",
    "type": "cooking",
    "scraped": false,
    "recipes": {
      "listing": [
        {
          "url": "https://cookpad.com/eng/search/Cameroon",
          "link_selector": "article h2.entry-title a, h2.entry-title a, h2.post-title a, h3.entry-title a, h3.post-title a, div.recipe-card a, div.card a, a.entry-title, div.recipe a",
          "pagination_selector": "nav.pagination a.next, a.next.page-numbers, ul.pagination li.next a, a.pagination-next, li.next a, a.next, a[rel='next']"
        }
      ]
    },
    "article": {
      "title": [
        "h1.entry-title",
        "h1.post-title"
      ],
      "description": [
        "meta[name='description']",
        "meta[property='og:description']",
        "div.entry-content p"
      ],
      "ingredients": [
        "div.wprm-recipe-ingredients ul li",
        "div.wp-block-wprm-recipe-ingredients ul li",
        "div.tasty-recipe-ingredients li",
        "div.recipe-ingredients ul li",
        "li.ingredient"
      ],
      "instructions": [
        "div.wprm-recipe-instructions div.wprm-recipe-instruction-text",
        "div.wp-block-wprm-recipe-instructions li",
        "div.tasty-recipe-instructions li",
        "div.recipe-instructions li",
        "ol li"
      ],
      "prep_time": [
        "span.wprm-recipe-prep_time",
        "div.tasty-recipes-prep-time",
        "div.recipe-meta-item--prep span.recipe-meta-item-value"
      ],
      "cook_time": [
        "span.wprm-recipe-cook_time",
        "div.tasty-recipes-cook-time",
        "div.recipe-meta-item--cook span.recipe-meta-item-value"
      ],
      "total_time": [
        "span.wprm-recipe-total_time",
        "div.tasty-recipes-total-time",
        "div.recipe-meta-item--total span.recipe-meta-item-value"
      ],
      "servings": [
        "span.wprm-recipe-servings",
        "div.tasty-recipes-yield",
        "div.recipe-servings"
      ],
      "image": [
        "meta[property='og:image']",
        "meta[name='twitter:image']",
        "figure.wp-block-image img",
        "div.entry-content img"
      ],
      "author": [
        "span.wprm-recipe-author",
        "span.author.vcard",
        "a[rel='author']",
        "span.posted-by a"
      ],
      "categories": [
        "span.cat-links a",
        "a[rel='category tag']",
        "div.recipe-categories a"
      ],
      "tags": [
        "span.tags-links a",
        "a[rel='tag']"
      ]
    },
    "structured_data": {
      "enabled": true,
      "json_ld_selector": "script[type='application/ld+json']",
      "json_ld_path": "$..[?(@['@type']=='Recipe')]"
    }
  },
  {
    "name": "Canada Recipes (Cookpad)",
    "url": "https://cookpad.com/eng/search/Canada",
    "type": "cooking",
    "scraped": false,
    "recipes": {
      "listing": [
        {
          "url": "https://cookpad.com/eng/search/Canada",
          "link_selector": "article h2.entry-title a, h2.entry-title a, h2.post-title a, h3.entry-title a, h3.post-title a, div.recipe-card a, div.card a, a.entry-title, div.recipe a",
          "pagination_selector": "nav.pagination a.next, a.next.page-numbers, ul.pagination li.next a, a.pagination-next, li.next a, a.next, a[rel='next']"
        }
      ]
    },
    "article": {
      "title": [
        "h1.entry-title",
        "h1.post-title"
      ],
      "description": [
        "meta[name='description']",
        "meta[property='og:description']",
        "div.entry-content p"
      ],
      "ingredients": [
        "div.wprm-recipe-ingredients ul li",
        "div.wp-block-wprm-recipe-ingredients ul li",
        "div.tasty-recipe-ingredients li",
        "div.recipe-ingredients ul li",
        "li.ingredient"
      ],
      "instructions": [
        "div.wprm-recipe-instructions div.wprm-recipe-instruction-text",
        "div.wp-block-wprm-recipe-instructions li",
        "div.tasty-recipe-instructions li",
        "div.recipe-instructions li",
        "ol li"
      ],
      "prep_time": [
        "span.wprm-recipe-prep_time",
        "div.tasty-recipes-prep-time",
        "div.recipe-meta-item--prep span.recipe-meta-item-value"
      ],
      "cook_time": [
        "span.wprm-recipe-cook_time",
        "div.tasty-recipes-cook-time",
        "div.recipe-meta-item--cook span.recipe-meta-item-value"
      ],
      "total_time": [
        "span.wprm-recipe-total_time",
        "div.tasty-recipes-total-time",
        "div.recipe-meta-item--total span.recipe-meta-item-value"
      ],
      "servings": [
        "span.wprm-recipe-servings",
        "div.tasty-recipes-yield",
        "div.recipe-servings"
      ],
      "image": [
        "meta[property='og:image']",
        "meta[name='twitter:image']",
        "figure.wp-block-image img",
        "div.entry-content img"
      ],
      "author": [
        "span.wprm-recipe-author",
        "span.author.vcard",
        "a[rel='author']",
        "span.posted-by a"
      ],
      "categories": [
        "span.cat-links a",
        "a[rel='category tag']",
        "div.recipe-categories a"
      ],
      "tags": [
        "span.tags-links a",
        "a[rel='tag']"
      ]
    },
    "structured_data": {
      "enabled": true,
      "json_ld_selector": "script[type='application/ld+json']",
      "json_ld_path": "$..[?(@['@type']=='Recipe')]"
    }
  },
  {
    "name": "Central African Republic Recipes (The Afrikan Store)",
    "url": "https://theafrikanstore.com/blogs/recipes/tagged/central-africa",
    "type": "cooking",
    "scraped": false,
    "recipes": {
      "listing": [
        {
          "url": "https://theafrikanstore.com/blogs/recipes/tagged/central-africa",
          "link_selector": "article h2.entry-title a, h2.entry-title a, h2.post-title a, h3.entry-title a, h3.post-title a, div.recipe-card a, div.card a, a.entry-title, div.recipe a",
          "pagination_selector": "nav.pagination a.next, a.next.page-numbers, ul.pagination li.next a, a.pagination-next, li.next a, a.next, a[rel='next']"
        }
      ]
    },
    "article": {
      "title": [
        "h1.entry-title",
        "h1.post-title"
      ],
      "description": [
        "meta[name='description']",
        "meta[property='og:description']",
        "div.entry-content p"
      ],
      "ingredients": [
        "div.wprm-recipe-ingredients ul li",
        "div.wp-block-wprm-recipe-ingredients ul li",
        "div.tasty-recipe-ingredients li",
        "div.recipe-ingredients ul li",
        "li.ingredient"
      ],
      "instructions": [
        "div.wprm-recipe-instructions div.wprm-recipe-instruction-text",
        "div.wp-block-wprm-recipe-instructions li",
        "div.tasty-recipe-instructions li",
        "div.recipe-instructions li",
        "ol li"
      ],
      "prep_time": [
        "span.wprm-recipe-prep_time",
        "div.tasty-recipes-prep-time",
        "div.recipe-meta-item--prep span.recipe-meta-item-value"
      ],
      "cook_time": [
        "span.wprm-recipe-cook_time",
        "div.tasty-recipes-cook-time",
        "div.recipe-meta-item--cook span.recipe-meta-item-value"
      ],
      "total_time": [
        "span.wprm-recipe-total_time",
        "div.tasty-recipes-total-time",
        "div.recipe-meta-item--total span.recipe-meta-item-value"
      ],
      "servings": [
        "span.wprm-recipe-servings",
        "div.tasty-recipes-yield",
        "div.recipe-servings"
      ],
      "image": [
        "meta[property='og:image']",
        "meta[name='twitter:image']",
        "figure.wp-block-image img",
        "div.entry-content img"
      ],
      "author": [
        "span.wprm-recipe-author",
        "span.author.vcard",
        "a[rel='author']",
        "span.posted-by a"
      ],
      "categories": [
        "span.cat-links a",
        "a[rel='category tag']",
        "div.recipe-categories a"
      ],
      "tags": [
        "span.tags-links a",
        "a[rel='tag']"
      ]
    },
    "structured_data": {
      "enabled": true,
      "json_ld_selector": "script[type='application/ld+json']",
      "json_ld_path": "$..[?(@['@type']=='Recipe')]"
    }
  },
  {
    "name": "Chilean Food and Garden",
    "url": "https://www.chileanfoodandgarden.com/chilean-recipes/",
    "type": "cooking",
    "scraped": false,
    "recipes": {
      "listing": [
        {
          "url": "https://www.chileanfoodandgarden.com/chilean-recipes/",
          "link_selector": "article h2.entry-title a, h2.entry-title a, h2.post-title a, h3.entry-title a, h3.post-title a, div.recipe-card a, div.card a, a.entry-title, div.recipe a",
          "pagination_selector": "nav.pagination a.next, a.next.page-numbers, ul.pagination li.next a, a.pagination-next, li.next a, a.next, a[rel='next']"
        }
      ]
    },
    "article": {
      "title": [
        "h1.entry-title",
        "h1.post-title"
      ],
      "description": [
        "meta[name='description']",
        "meta[property='og:description']",
        "div.entry-content p"
      ],
      "ingredients": [
        "div.wprm-recipe-ingredients ul li",
        "div.wp-block-wprm-recipe-ingredients ul li",
        "div.tasty-recipe-ingredients li",
        "div.recipe-ingredients ul li",
        "li.ingredient"
      ],
      "instructions": [
        "div.wprm-recipe-instructions div.wprm-recipe-instruction-text",
        "div.wp-block-wprm-recipe-instructions li",
        "div.tasty-recipe-instructions li",
        "div.recipe-instructions li",
        "ol li"
      ],
      "prep_time": [
        "span.wprm-recipe-prep_time",
        "div.tasty-recipes-prep-time",
        "div.recipe-meta-item--prep span.recipe-meta-item-value"
      ],
      "cook_time": [
        "span.wprm-recipe-cook_time",
        "div.tasty-recipes-cook-time",
        "div.recipe-meta-item--cook span.recipe-meta-item-value"
      ],
      "total_time": [
        "span.wprm-recipe-total_time",
        "div.tasty-recipes-total-time",
        "div.recipe-meta-item--total span.recipe-meta-item-value"
      ],
      "servings": [
        "span.wprm-recipe-servings",
        "div.tasty-recipes-yield",
        "div.recipe-servings"
      ],
      "image": [
        "meta[property='og:image']",
        "meta[name='twitter:image']",
        "figure.wp-block-image img",
        "div.entry-content img"
      ],
      "author": [
        "span.wprm-recipe-author",
        "span.author.vcard",
        "a[rel='author']",
        "span.posted-by a"
      ],
      "categories": [
        "span.cat-links a",
        "a[rel='category tag']",
        "div.recipe-categories a"
      ],
      "tags": [
        "span.tags-links a",
        "a[rel='tag']"
      ]
    },
    "structured_data": {
      "enabled": true,
      "json_ld_selector": "script[type='application/ld+json']",
      "json_ld_path": "$..[?(@['@type']=='Recipe')]"
    }
  },
  {
    "name": "Congo Cookbook",
    "url": "https://www.congocookbook.com/",
    "type": "cooking",
    "scraped": false,
    "recipes": {
      "listing": [
        {
          "url": "https://www.congocookbook.com/fish-and-seafood-recipes/",
          "link_selector": "article h2.entry-title a, h2.entry-title a, h2.post-title a, h3.entry-title a, h3.post-title a, div.recipe-card a, div.card a, a.entry-title, div.recipe a",
          "pagination_selector": "nav.pagination a.next, a.next.page-numbers, ul.pagination li.next a, a.pagination-next, li.next a, a.next, a[rel='next']"
        },
        {
          "url": "https://www.congocookbook.com/category-chicken-recipes/",
          "link_selector": "article h2.entry-title a, h2.entry-title a, h2.post-title a, h3.entry-title a, h3.post-title a, div.recipe-card a, div.card a, a.entry-title, div.recipe a",
          "pagination_selector": "nav.pagination a.next, a.next.page-numbers, ul.pagination li.next a, a.pagination-next, li.next a, a.next, a[rel='next']"
        }
      ]
    },
    "article": {
      "title": [
        "h1.entry-title",
        "h1.post-title"
      ],
      "description": [
        "meta[name='description']",
        "meta[property='og:description']",
        "div.entry-content p"
      ],
      "ingredients": [
        "div.wprm-recipe-ingredients ul li",
        "div.wp-block-wprm-recipe-ingredients ul li",
        "div.tasty-recipe-ingredients li",
        "div.recipe-ingredients ul li",
        "li.ingredient"
      ],
      "instructions": [
        "div.wprm-recipe-instructions div.wprm-recipe-instruction-text",
        "div.wp-block-wprm-recipe-instructions li",
        "div.tasty-recipe-instructions li",
        "div.recipe-instructions li",
        "ol li"
      ],
      "prep_time": [
        "span.wprm-recipe-prep_time",
        "div.tasty-recipes-prep-time",
        "div.recipe-meta-item--prep span.recipe-meta-item-value"
      ],
      "cook_time": [
        "span.wprm-recipe-cook_time",
        "div.tasty-recipes-cook-time",
        "div.recipe-meta-item--cook span.recipe-meta-item-value"
      ],
      "total_time": [
        "span.wprm-recipe-total_time",
        "div.tasty-recipes-total-time",
        "div.recipe-meta-item--total span.recipe-meta-item-value"
      ],
      "servings": [
        "span.wprm-recipe-servings",
        "div.tasty-recipes-yield",
        "div.recipe-servings"
      ],
      "image": [
        "meta[property='og:image']",
        "meta[name='twitter:image']",
        "figure.wp-block-image img",
        "div.entry-content img"
      ],
      "author": [
        "span.wprm-recipe-author",
        "span.author.vcard",
        "a[rel='author']",
        "span.posted-by a"
      ],
      "categories": [
        "span.cat-links a",
        "a[rel='category tag']",
        "div.recipe-categories a"
      ],
      "tags": [
        "span.tags-links a",
        "a[rel='tag']"
      ]
    },
    "structured_data": {
      "enabled": true,
      "json_ld_selector": "script[type='application/ld+json']",
      "json_ld_path": "$..[?(@['@type']=='Recipe')]"
    }
  },
  {
    "name": "Country Reports - Gabon",
    "url": "https://www.countryreports.org/country/Gabon/recipes.htm",
    "type": "cooking",
    "scraped": false,
    "recipes": {
      "listing": [
        {
          "url": "https://www.countryreports.org/country/Gabon/recipes.htm",
          "link_selector": "article h2.entry-title a, h2.entry-title a, h2.post-title a, h3.entry-title a, h3.post-title a, div.recipe-card a, div.card a, a.entry-title, div.recipe a",
          "pagination_selector": "nav.pagination a.next, a.next.page-numbers, ul.pagination li.next a, a.pagination-next, li.next a, a.next, a[rel='next']"
        }
      ]
    },
    "article": {
      "title": [
        "h1.entry-title",
        "h1.post-title"
      ],
      "description": [
        "meta[name='description']",
        "meta[property='og:description']",
        "div.entry-content p"
      ],
      "ingredients": [
        "div.wprm-recipe-ingredients ul li",
        "div.wp-block-wprm-recipe-ingredients ul li",
        "div.tasty-recipe-ingredients li",
        "div.recipe-ingredients ul li",
        "li.ingredient"
      ],
      "instructions": [
        "div.wprm-recipe-instructions div.wprm-recipe-instruction-text",
        "div.wp-block-wprm-recipe-instructions li",
        "div.tasty-recipe-instructions li",
        "div.recipe-instructions li",
        "ol li"
      ],
      "prep_time": [
        "span.wprm-recipe-prep_time",
        "div.tasty-recipes-prep-time",
        "div.recipe-meta-item--prep span.recipe-meta-item-value"
      ],
      "cook_time": [
        "span.wprm-recipe-cook_time",
        "div.tasty-recipes-cook-time",
        "div.recipe-meta-item--cook span.recipe-meta-item-value"
      ],
      "total_time": [
        "span.wprm-recipe-total_time",
        "div.tasty-recipes-total-time",
        "div.recipe-meta-item--total span.recipe-meta-item-value"
      ],
      "servings": [
        "span.wprm-recipe-servings",
        "div.tasty-recipes-yield",
        "div.recipe-servings"
      ],
      "image": [
        "meta[property='og:image']",
        "meta[name='twitter:image']",
        "figure.wp-block-image img",
        "div.entry-content img"
      ],
      "author": [
        "span.wprm-recipe-author",
        "span.author.vcard",
        "a[rel='author']",
        "span.posted-by a"
      ],
      "categories": [
        "span.cat-links a",
        "a[rel='category tag']",
        "div.recipe-categories a"
      ],
      "tags": [
        "span.tags-links a",
        "a[rel='tag']"
      ]
    },
    "structured_data": {
      "enabled": true,
      "json_ld_selector": "script[type='application/ld+json']",
      "json_ld_path": "$..[?(@['@type']=='Recipe')]"
    }
  },
  {
    "name": "Cuban Recipes (Allrecipes)",
    "url": "https://www.allrecipes.com/recipes/709/world-cuisine/latin-american/caribbean/cuban/",
    "type": "cooking",
    "scraped": false,
    "recipes": {
      "listing": [
        {
          "url": "https://www.allrecipes.com/recipes/709/world-cuisine/latin-american/caribbean/cuban/",
          "link_selector": "article h2.entry-title a, h2.entry-title a, h2.post-title a, h3.entry-title a, h3.post-title a, div.recipe-card a, div.card a, a.entry-title, div.recipe a",
          "pagination_selector": "nav.pagination a.next, a.next.page-numbers, ul.pagination li.next a, a.pagination-next, li.next a, a.next, a[rel='next']"
        }
      ]
    },
    "article": {
      "title": [
        "h1.entry-title",
        "h1.post-title"
      ],
      "description": [
        "meta[name='description']",
        "meta[property='og:description']",
        "div.entry-content p"
      ],
      "ingredients": [
        "div.wprm-recipe-ingredients ul li",
        "div.wp-block-wprm-recipe-ingredients ul li",
        "div.tasty-recipe-ingredients li",
        "div.recipe-ingredients ul li",
        "li.ingredient"
      ],
      "instructions": [
        "div.wprm-recipe-instructions div.wprm-recipe-instruction-text",
        "div.wp-block-wprm-recipe-instructions li",
        "div.tasty-recipe-instructions li",
        "div.recipe-instructions li",
        "ol li"
      ],
      "prep_time": [
        "span.wprm-recipe-prep_time",
        "div.tasty-recipes-prep-time",
        "div.recipe-meta-item--prep span.recipe-meta-item-value"
      ],
      "cook_time": [
        "span.wprm-recipe-cook_time",
        "div.tasty-recipes-cook-time",
        "div.recipe-meta-item--cook span.recipe-meta-item-value"
      ],
      "total_time": [
        "span.wprm-recipe-total_time",
        "div.tasty-recipes-total-time",
        "div.recipe-meta-item--total span.recipe-meta-item-value"
      ],
      "servings": [
        "span.wprm-recipe-servings",
        "div.tasty-recipes-yield",
        "div.recipe-servings"
      ],
      "image": [
        "meta[property='og:image']",
        "meta[name='twitter:image']",
        "figure.wp-block-image img",
        "div.entry-content img"
      ],
      "author": [
        "span.wprm-recipe-author",
        "span.author.vcard",
        "a[rel='author']",
        "span.posted-by a"
      ],
      "categories": [
        "span.cat-links a",
        "a[rel='category tag']",
        "div.recipe-categories a"
      ],
      "tags": [
        "span.tags-links a",
        "a[rel='tag']"
      ]
    },
    "structured_data": {
      "enabled": true,
      "json_ld_selector": "script[type='application/ld+json']",
      "json_ld_path": "$..[?(@['@type']=='Recipe')]"
    }
  },
  {
    "name": "Delicious El Salvador",
    "url": "https://deliciouselsalvador.com/",
    "type": "cooking",
    "scraped": false,
    "recipes": {
      "listing": [
        {
          "url": "https://deliciouselsalvador.com/",
          "link_selector": "article h2.entry-title a, h2.entry-title a, h2.post-title a, h3.entry-title a, h3.post-title a, div.recipe-card a, div.card a, a.entry-title, div.recipe a",
          "pagination_selector": "nav.pagination a.next, a.next.page-numbers, ul.pagination li.next a, a.pagination-next, li.next a, a.next, a[rel='next']"
        }
      ]
    },
    "article": {
      "title": [
        "h1.entry-title",
        "h1.post-title"
      ],
      "description": [
        "meta[name='description']",
        "meta[property='og:description']",
        "div.entry-content p"
      ],
      "ingredients": [
        "div.wprm-recipe-ingredients ul li",
        "div.wp-block-wprm-recipe-ingredients ul li",
        "div.tasty-recipe-ingredients li",
        "div.recipe-ingredients ul li",
        "li.ingredient"
      ],
      "instructions": [
        "div.wprm-recipe-instructions div.wprm-recipe-instruction-text",
        "div.wp-block-wprm-recipe-instructions li",
        "div.tasty-recipe-instructions li",
        "div.recipe-instructions li",
        "ol li"
      ],
      "prep_time": [
        "span.wprm-recipe-prep_time",
        "div.tasty-recipes-prep-time",
        "div.recipe-meta-item--prep span.recipe-meta-item-value"
      ],
      "cook_time": [
        "span.wprm-recipe-cook_time",
        "div.tasty-recipes-cook-time",
        "div.recipe-meta-item--cook span.recipe-meta-item-value"
      ],
      "total_time": [
        "span.wprm-recipe-total_time",
        "div.tasty-recipes-total-time",
        "div.recipe-meta-item--total span.recipe-meta-item-value"
      ],
      "servings": [
        "span.wprm-recipe-servings",
        "div.tasty-recipes-yield",
        "div.recipe-servings"
      ],
      "image": [
        "meta[property='og:image']",
        "meta[name='twitter:image']",
        "figure.wp-block-image img",
        "div.entry-content img"
      ],
      "author": [
        "span.wprm-recipe-author",
        "span.author.vcard",
        "a[rel='author']",
        "span.posted-by a"
      ],
      "categories": [
        "span.cat-links a",
        "a[rel='category tag']",
        "div.recipe-categories a"
      ],
      "tags": [
        "span.tags-links a",
        "a[rel='tag']"
      ]
    },
    "structured_data": {
      "enabled": true,
      "json_ld_selector": "script[type='application/ld+json']",
      "json_ld_path": "$..[?(@['@type']=='Recipe')]"
    }
  },
  {
    "name": "Dirndl Kitchen",
    "url": "https://dirndlkitchen.com/recipe-index/",
    "type": "cooking",
    "scraped": false,
    "recipes": {
      "listing": [
        {
          "url": "https://dirndlkitchen.com/recipe-index/",
          "link_selector": "article h2.entry-title a, h2.entry-title a, h2.post-title a, h3.entry-title a, h3.post-title a, div.recipe-card a, div.card a, a.entry-title, div.recipe a",
          "pagination_selector": "nav.pagination a.next, a.next.page-numbers, ul.pagination li.next a, a.pagination-next, li.next a, a.next, a[rel='next']"
        }
      ]
    },
    "article": {
      "title": [
        "h1.entry-title",
        "h1.post-title"
      ],
      "description": [
        "meta[name='description']",
        "meta[property='og:description']",
        "div.entry-content p"
      ],
      "ingredients": [
        "div.wprm-recipe-ingredients ul li",
        "div.wp-block-wprm-recipe-ingredients ul li",
        "div.tasty-recipe-ingredients li",
        "div.recipe-ingredients ul li",
        "li.ingredient"
      ],
      "instructions": [
        "div.wprm-recipe-instructions div.wprm-recipe-instruction-text",
        "div.wp-block-wprm-recipe-instructions li",
        "div.tasty-recipe-instructions li",
        "div.recipe-instructions li",
        "ol li"
      ],
      "prep_time": [
        "span.wprm-recipe-prep_time",
        "div.tasty-recipes-prep-time",
        "div.recipe-meta-item--prep span.recipe-meta-item-value"
      ],
      "cook_time": [
        "span.wprm-recipe-cook_time",
        "div.tasty-recipes-cook-time",
        "div.recipe-meta-item--cook span.recipe-meta-item-value"
      ],
      "total_time": [
        "span.wprm-recipe-total_time",
        "div.tasty-recipes-total-time",
        "div.recipe-meta-item--total span.recipe-meta-item-value"
      ],
      "servings": [
        "span.wprm-recipe-servings",
        "div.tasty-recipes-yield",
        "div.recipe-servings"
      ],
      "image": [
        "meta[property='og:image']",
        "meta[name='twitter:image']",
        "figure.wp-block-image img",
        "div.entry-content img"
      ],
      "author": [
        "span.wprm-recipe-author",
        "span.author.vcard",
        "a[rel='author']",
        "span.posted-by a"
      ],
      "categories": [
        "span.cat-links a",
        "a[rel='category tag']",
        "div.recipe-categories a"
      ],
      "tags": [
        "span.tags-links a",
        "a[rel='tag']"
      ]
    },
    "structured_data": {
      "enabled": true,
      "json_ld_selector": "script[type='application/ld+json']",
      "json_ld_path": "$..[?(@['@type']=='Recipe')]"
    }
  },
  {
    "name": "Dominica Gourmet",
    "url": "https://dominicagourmet.com/",
    "type": "cooking",
    "scraped": false,
    "recipes": {
      "listing": [
        {
          "url": "https://dominicagourmet.com/",
          "link_selector": "article h2.entry-title a, h2.entry-title a, h2.post-title a, h3.entry-title a, h3.post-title a, div.recipe-card a, div.card a, a.entry-title, div.recipe a",
          "pagination_selector": "nav.pagination a.next, a.next.page-numbers, ul.pagination li.next a, a.pagination-next, li.next a, a.next, a[rel='next']"
        }
      ]
    },
    "article": {
      "title": [
        "h1.entry-title",
        "h1.post-title"
      ],
      "description": [
        "meta[name='description']",
        "meta[property='og:description']",
        "div.entry-content p"
      ],
      "ingredients": [
        "div.wprm-recipe-ingredients ul li",
        "div.wp-block-wprm-recipe-ingredients ul li",
        "div.tasty-recipe-ingredients li",
        "div.recipe-ingredients ul li",
        "li.ingredient"
      ],
      "instructions": [
        "div.wprm-recipe-instructions div.wprm-recipe-instruction-text",
        "div.wp-block-wprm-recipe-instructions li",
        "div.tasty-recipe-instructions li",
        "div.recipe-instructions li",
        "ol li"
      ],
      "prep_time": [
        "span.wprm-recipe-prep_time",
        "div.tasty-recipes-prep-time",
        "div.recipe-meta-item--prep span.recipe-meta-item-value"
      ],
      "cook_time": [
        "span.wprm-recipe-cook_time",
        "div.tasty-recipes-cook-time",
        "div.recipe-meta-item--cook span.recipe-meta-item-value"
      ],
      "total_time": [
        "span.wprm-recipe-total_time",
        "div.tasty-recipes-total-time",
        "div.recipe-meta-item--total span.recipe-meta-item-value"
      ],
      "servings": [
        "span.wprm-recipe-servings",
        "div.tasty-recipes-yield",
        "div.recipe-servings"
      ],
      "image": [
        "meta[property='og:image']",
        "meta[name='twitter:image']",
        "figure.wp-block-image img",
        "div.entry-content img"
      ],
      "author": [
        "span.wprm-recipe-author",
        "span.author.vcard",
        "a[rel='author']",
        "span.posted-by a"
      ],
      "categories": [
        "span.cat-links a",
        "a[rel='category tag']",
        "div.recipe-categories a"
      ],
      "tags": [
        "span.tags-links a",
        "a[rel='tag']"
      ]
    },
    "structured_data": {
      "enabled": true,
      "json_ld_selector": "script[type='application/ld+json']",
      "json_ld_path": "$..[?(@['@type']=='Recipe')]"
    },
    "scraper": true
  },
  {
    "name": "Dominican Cooking",
    "url": "https://www.dominicancooking.com/recipe-index",
    "type": "cooking",
    "scraped": false,
    "recipes": {
      "listing": [
        {
          "url": "https://www.dominicancooking.com/recipe-index",
          "link_selector": "article h2.entry-title a, h2.entry-title a, h2.post-title a, h3.entry-title a, h3.post-title a, div.recipe-card a, div.card a, a.entry-title, div.recipe a",
          "pagination_selector": "nav.pagination a.next, a.next.page-numbers, ul.pagination li.next a, a.pagination-next, li.next a, a.next, a[rel='next']"
        }
      ]
    },
    "article": {
      "title": [
        "h1.entry-title",
        "h1.post-title"
      ],
      "description": [
        "meta[name='description']",
        "meta[property='og:description']",
        "div.entry-content p"
      ],
      "ingredients": [
        "div.wprm-recipe-ingredients ul li",
        "div.wp-block-wprm-recipe-ingredients ul li",
        "div.tasty-recipe-ingredients li",
        "div.recipe-ingredients ul li",
        "li.ingredient"
      ],
      "instructions": [
        "div.wprm-recipe-instructions div.wprm-recipe-instruction-text",
        "div.wp-block-wprm-recipe-instructions li",
        "div.tasty-recipe-instructions li",
        "div.recipe-instructions li",
        "ol li"
      ],
      "prep_time": [
        "span.wprm-recipe-prep_time",
        "div.tasty-recipes-prep-time",
        "div.recipe-meta-item--prep span.recipe-meta-item-value"
      ],
      "cook_time": [
        "span.wprm-recipe-cook_time",
        "div.tasty-recipes-cook-time",
        "div.recipe-meta-item--cook span.recipe-meta-item-value"
      ],
      "total_time": [
        "span.wprm-recipe-total_time",
        "div.tasty-recipes-total-time",
        "div.recipe-meta-item--total span.recipe-meta-item-value"
      ],
      "servings": [
        "span.wprm-recipe-servings",
        "div.tasty-recipes-yield",
        "div.recipe-servings"
      ],
      "image": [
        "meta[property='og:image']",
        "meta[name='twitter:image']",
        "figure.wp-block-image img",
        "div.entry-content img"
      ],
      "author": [
        "span.wprm-recipe-author",
        "span.author.vcard",
        "a[rel='author']",
        "span.posted-by a"
      ],
      "categories": [
        "span.cat-links a",
        "a[rel='category tag']",
        "div.recipe-categories a"
      ],
      "tags": [
        "span.tags-links a",
        "a[rel='tag']"
      ]
    },
    "structured_data": {
      "enabled": true,
      "json_ld_selector": "script[type='application/ld+json']",
      "json_ld_path": "$..[?(@['@type']=='Recipe')]"
    }
  },
  {
    "name": "Eat Wander Explore - Fiji",
    "url": "https://eatwanderexplore.com/blog/authentic-fiji-food-recipes",
    "type": "cooking",
    "scraped": false,
    "recipes": {
      "listing": [
        {
          "url": "https://eatwanderexplore.com/blog/authentic-fiji-food-recipes",
          "link_selector": "article h2.entry-title a, h2.entry-title a, h2.post-title a, h3.entry-title a, h3.post-title a, div.recipe-card a, div.card a, a.entry-title, div.recipe a",
          "pagination_selector": "nav.pagination a.next, a.next.page-numbers, ul.pagination li.next a, a.pagination-next, li.next a, a.next, a[rel='next']"
        }
      ]
    },
    "article": {
      "title": [
        "h1.entry-title",
        "h1.post-title"
      ],
      "description": [
        "meta[name='description']",
        "meta[property='og:description']",
        "div.entry-content p"
      ],
      "ingredients": [
        "div.wprm-recipe-ingredients ul li",
        "div.wp-block-wprm-recipe-ingredients ul li",
        "div.tasty-recipe-ingredients li",
        "div.recipe-ingredients ul li",
        "li.ingredient"
      ],
      "instructions": [
        "div.wprm-recipe-instructions div.wprm-recipe-instruction-text",
        "div.wp-block-wprm-recipe-instructions li",
        "div.tasty-recipe-instructions li",
        "div.recipe-instructions li",
        "ol li"
      ],
      "prep_time": [
        "span.wprm-recipe-prep_time",
        "div.tasty-recipes-prep-time",
        "div.recipe-meta-item--prep span.recipe-meta-item-value"
      ],
      "cook_time": [
        "span.wprm-recipe-cook_time",
        "div.tasty-recipes-cook-time",
        "div.recipe-meta-item--cook span.recipe-meta-item-value"
      ],
      "total_time": [
        "span.wprm-recipe-total_time",
        "div.tasty-recipes-total-time",
        "div.recipe-meta-item--total span.recipe-meta-item-value"
      ],
      "servings": [
        "span.wprm-recipe-servings",
        "div.tasty-recipes-yield",
        "div.recipe-servings"
      ],
      "image": [
        "meta[property='og:image']",
        "meta[name='twitter:image']",
        "figure.wp-block-image img",
        "div.entry-content img"
      ],
      "author": [
        "span.wprm-recipe-author",
        "span.author.vcard",
        "a[rel='author']",
        "span.posted-by a"
      ],
      "categories": [
        "span.cat-links a",
        "a[rel='category tag']",
        "div.recipe-categories a"
      ],
      "tags": [
        "span.tags-links a",
        "a[rel='tag']"
      ]
    },
    "structured_data": {
      "enabled": true,
      "json_ld_selector": "script[type='application/ld+json']",
      "json_ld_path": "$..[?(@['@type']=='Recipe')]"
    }
  },
  {
    "name": "Estonian Cuisine",
    "url": "https://estoniancuisine.com/",
    "type": "cooking",
    "scraped": false,
    "recipes": {
      "listing": [
        {
          "url": "https://estoniancuisine.com/",
          "link_selector": "article h2.entry-title a, h2.entry-title a, h2.post-title a, h3.entry-title a, h3.post-title a, div.recipe-card a, div.card a, a.entry-title, div.recipe a",
          "pagination_selector": "nav.pagination a.next, a.next.page-numbers, ul.pagination li.next a, a.pagination-next, li.next a, a.next, a[rel='next']"
        }
      ]
    },
    "article": {
      "title": [
        "h1.entry-title",
        "h1.post-title"
      ],
      "description": [
        "meta[name='description']",
        "meta[property='og:description']",
        "div.entry-content p"
      ],
      "ingredients": [
        "div.wprm-recipe-ingredients ul li",
        "div.wp-block-wprm-recipe-ingredients ul li",
        "div.tasty-recipe-ingredients li",
        "div.recipe-ingredients ul li",
        "li.ingredient"
      ],
      "instructions": [
        "div.wprm-recipe-instructions div.wprm-recipe-instruction-text",
        "div.wp-block-wprm-recipe-instructions li",
        "div.tasty-recipe-instructions li",
        "div.recipe-instructions li",
        "ol li"
      ],
      "prep_time": [
        "span.wprm-recipe-prep_time",
        "div.tasty-recipes-prep-time",
        "div.recipe-meta-item--prep span.recipe-meta-item-value"
      ],
      "cook_time": [
        "span.wprm-recipe-cook_time",
        "div.tasty-recipes-cook-time",
        "div.recipe-meta-item--cook span.recipe-meta-item-value"
      ],
      "total_time": [
        "span.wprm-recipe-total_time",
        "div.tasty-recipes-total-time",
        "div.recipe-meta-item--total span.recipe-meta-item-value"
      ],
      "servings": [
        "span.wprm-recipe-servings",
        "div.tasty-recipes-yield",
        "div.recipe-servings"
      ],
      "image": [
        "meta[property='og:image']",
        "meta[name='twitter:image']",
        "figure.wp-block-image img",
        "div.entry-content img"
      ],
      "author": [
        "span.wprm-recipe-author",
        "span.author.vcard",
        "a[rel='author']",
        "span.posted-by a"
      ],
      "categories": [
        "span.cat-links a",
        "a[rel='category tag']",
        "div.recipe-categories a"
      ],
      "tags": [
        "span.tags-links a",
        "a[rel='tag']"
      ]
    },
    "structured_data": {
      "enabled": true,
      "json_ld_selector": "script[type='application/ld+json']",
      "json_ld_path": "$..[?(@['@type']=='Recipe')]"
    },
    "scraper": true
  },
  {
    "name": "Lee Kum Kee UK Recipes",
    "url": "https://uk.lkk.com/recipes",
    "type": "cooking",
    "scraped": false,
    "recipes": {
      "listing": [
        {
          "url": "https://uk.lkk.com/recipes",
          "link_selector": "article h2.entry-title a, h2.entry-title a, h2.post-title a, h3.entry-title a, h3.post-title a, div.recipe-card a, div.card a, a.entry-title, div.recipe a",
          "pagination_selector": "nav.pagination a.next, a.next.page-numbers, ul.pagination li.next a, a.pagination-next, li.next a, a.next, a[rel='next']"
        }
      ]
    },
    "article": {
      "title": [
        "h1.entry-title",
        "h1.post-title"
      ],
      "description": [
        "meta[name='description']",
        "meta[property='og:description']",
        "div.entry-content p"
      ],
      "ingredients": [
        "div.wprm-recipe-ingredients ul li",
        "div.wp-block-wprm-recipe-ingredients ul li",
        "div.tasty-recipe-ingredients li",
        "div.recipe-ingredients ul li",
        "li.ingredient"
      ],
      "instructions": [
        "div.wprm-recipe-instructions div.wprm-recipe-instruction-text",
        "div.wp-block-wprm-recipe-instructions li",
        "div.tasty-recipe-instructions li",
        "div.recipe-instructions li",
        "ol li"
      ],
      "prep_time": [
        "span.wprm-recipe-prep_time",
        "div.tasty-recipes-prep-time",
        "div.recipe-meta-item--prep span.recipe-meta-item-value"
      ],
      "cook_time": [
        "span.wprm-recipe-cook_time",
        "div.tasty-recipes-cook-time",
        "div.recipe-meta-item--cook span.recipe-meta-item-value"
      ],
      "total_time": [
        "span.wprm-recipe-total_time",
        "div.tasty-recipes-total-time",
        "div.recipe-meta-item--total span.recipe-meta-item-value"
      ],
      "servings": [
        "span.wprm-recipe-servings",
        "div.tasty-recipes-yield",
        "div.recipe-servings"
      ],
      "image": [
        "meta[property='og:image']",
        "meta[name='twitter:image']",
        "figure.wp-block-image img",
        "div.entry-content img"
      ],
      "author": [
        "span.wprm-recipe-author",
        "span.author.vcard",
        "a[rel='author']",
        "span.posted-by a"
      ],
      "categories": [
        "span.cat-links a",
        "a[rel='category tag']",
        "div.recipe-categories a"
      ],
      "tags": [
        "span.tags-links a",
        "a[rel='tag']"
      ]
    },
    "structured_data": {
      "enabled": true,
      "json_ld_selector": "script[type='application/ld+json']",
      "json_ld_path": "$..[?(@['@type']=='Recipe')]"
    }
  },
  {
    "name": "Little Bit of Czech",
    "url": "https://www.littlebitofczech.com/?page_id=249",
    "type": "cooking",
    "scraped": false,
    "recipes": {
      "listing": [
        {
          "url": "https://www.littlebitofczech.com/?page_id=249",
          "link_selector": "article h2.entry-title a, h2.entry-title a, h2.post-title a, h3.entry-title a, h3.post-title a, div.recipe-card a, div.card a, a.entry-title, div.recipe a",
          "pagination_selector": "nav.pagination a.next, a.next.page-numbers, ul.pagination li.next a, a.pagination-next, li.next a, a.next, a[rel='next']"
        }
      ]
    },
    "article": {
      "title": [
        "h1.entry-title",
        "h1.post-title"
      ],
      "description": [
        "meta[name='description']",
        "meta[property='og:description']",
        "div.entry-content p"
      ],
      "ingredients": [
        "div.wprm-recipe-ingredients ul li",
        "div.wp-block-wprm-recipe-ingredients ul li",
        "div.tasty-recipe-ingredients li",
        "div.recipe-ingredients ul li",
        "li.ingredient"
      ],
      "instructions": [
        "div.wprm-recipe-instructions div.wprm-recipe-instruction-text",
        "div.wp-block-wprm-recipe-instructions li",
        "div.tasty-recipe-instructions li",
        "div.recipe-instructions li",
        "ol li"
      ],
      "prep_time": [
        "span.wprm-recipe-prep_time",
        "div.tasty-recipes-prep-time",
        "div.recipe-meta-item--prep span.recipe-meta-item-value"
      ],
      "cook_time": [
        "span.wprm-recipe-cook_time",
        "div.tasty-recipes-cook-time",
        "div.recipe-meta-item--cook span.recipe-meta-item-value"
      ],
      "total_time": [
        "span.wprm-recipe-total_time",
        "div.tasty-recipes-total-time",
        "div.recipe-meta-item--total span.recipe-meta-item-value"
      ],
      "servings": [
        "span.wprm-recipe-servings",
        "div.tasty-recipes-yield",
        "div.recipe-servings"
      ],
      "image": [
        "meta[property='og:image']",
        "meta[name='twitter:image']",
        "figure.wp-block-image img",
        "div.entry-content img"
      ],
      "author": [
        "span.wprm-recipe-author",
        "span.author.vcard",
        "a[rel='author']",
        "span.posted-by a"
      ],
      "categories": [
        "span.cat-links a",
        "a[rel='category tag']",
        "div.recipe-categories a"
      ],
      "tags": [
        "span.tags-links a",
        "a[rel='tag']"
      ]
    },
    "structured_data": {
      "enabled": true,
      "json_ld_selector": "script[type='application/ld+json']",
      "json_ld_path": "$..[?(@['@type']=='Recipe')]"
    }
  },
  {
    "name": "My Colombian Recipes",
    "url": "https://www.mycolombianrecipes.com/",
    "type": "cooking",
    "scraped": false,
    "recipes": {
      "listing": [
        {
          "url": "https://www.mycolombianrecipes.com/",
          "link_selector": "article h2.entry-title a, h2.entry-title a, h2.post-title a, h3.entry-title a, h3.post-title a, div.recipe-card a, div.card a, a.entry-title, div.recipe a",
          "pagination_selector": "nav.pagination a.next, a.next.page-numbers, ul.pagination li.next a, a.pagination-next, li.next a, a.next, a[rel='next']"
        }
      ]
    },
    "article": {
      "title": [
        "h1.entry-title",
        "h1.post-title"
      ],
      "description": [
        "meta[name='description']",
        "meta[property='og:description']",
        "div.entry-content p"
      ],
      "ingredients": [
        "div.wprm-recipe-ingredients ul li",
        "div.wp-block-wprm-recipe-ingredients ul li",
        "div.tasty-recipe-ingredients li",
        "div.recipe-ingredients ul li",
        "li.ingredient"
      ],
      "instructions": [
        "div.wprm-recipe-instructions div.wprm-recipe-instruction-text",
        "div.wp-block-wprm-recipe-instructions li",
        "div.tasty-recipe-instructions li",
        "div.recipe-instructions li",
        "ol li"
      ],
      "prep_time": [
        "span.wprm-recipe-prep_time",
        "div.tasty-recipes-prep-time",
        "div.recipe-meta-item--prep span.recipe-meta-item-value"
      ],
      "cook_time": [
        "span.wprm-recipe-cook_time",
        "div.tasty-recipes-cook-time",
        "div.recipe-meta-item--cook span.recipe-meta-item-value"
      ],
      "total_time": [
        "span.wprm-recipe-total_time",
        "div.tasty-recipes-total-time",
        "div.recipe-meta-item--total span.recipe-meta-item-value"
      ],
      "servings": [
        "span.wprm-recipe-servings",
        "div.tasty-recipes-yield",
        "div.recipe-servings"
      ],
      "image": [
        "meta[property='og:image']",
        "meta[name='twitter:image']",
        "figure.wp-block-image img",
        "div.entry-content img"
      ],
      "author": [
        "span.wprm-recipe-author",
        "span.author.vcard",
        "a[rel='author']",
        "span.posted-by a"
      ],
      "categories": [
        "span.cat-links a",
        "a[rel='category tag']",
        "div.recipe-categories a"
      ],
      "tags": [
        "span.tags-links a",
        "a[rel='tag']"
      ]
    },
    "structured_data": {
      "enabled": true,
      "json_ld_selector": "script[type='application/ld+json']",
      "json_ld_path": "$..[?(@['@type']=='Recipe')]"
    },
    "scraper": true
  },
  {
    "name": "No Frills Kitchen - Pkhali",
    "url": "https://nofrillskitchen.com/pkhali-recipe/",
    "type": "cooking",
    "scraped": false,
    "recipes": {
      "listing": [
        {
          "url": "https://nofrillskitchen.com/pkhali-recipe/",
          "link_selector": "article h2.entry-title a, h2.entry-title a, h2.post-title a, h3.entry-title a, h3.post-title a, div.recipe-card a, div.card a, a.entry-title, div.recipe a",
          "pagination_selector": "nav.pagination a.next, a.next.page-numbers, ul.pagination li.next a, a.pagination-next, li.next a, a.next, a[rel='next']"
        }
      ]
    },
    "article": {
      "title": [
        "h1.entry-title",
        "h1.post-title"
      ],
      "description": [
        "meta[name='description']",
        "meta[property='og:description']",
        "div.entry-content p"
      ],
      "ingredients": [
        "div.wprm-recipe-ingredients ul li",
        "div.wp-block-wprm-recipe-ingredients ul li",
        "div.tasty-recipe-ingredients li",
        "div.recipe-ingredients ul li",
        "li.ingredient"
      ],
      "instructions": [
        "div.wprm-recipe-instructions div.wprm-recipe-instruction-text",
        "div.wp-block-wprm-recipe-instructions li",
        "div.tasty-recipe-instructions li",
        "div.recipe-instructions li",
        "ol li"
      ],
      "prep_time": [
        "span.wprm-recipe-prep_time",
        "div.tasty-recipes-prep-time",
        "div.recipe-meta-item--prep span.recipe-meta-item-value"
      ],
      "cook_time": [
        "span.wprm-recipe-cook_time",
        "div.tasty-recipes-cook-time",
        "div.recipe-meta-item--cook span.recipe-meta-item-value"
      ],
      "total_time": [
        "span.wprm-recipe-total_time",
        "div.tasty-recipes-total-time",
        "div.recipe-meta-item--total span.recipe-meta-item-value"
      ],
      "servings": [
        "span.wprm-recipe-servings",
        "div.tasty-recipes-yield",
        "div.recipe-servings"
      ],
      "image": [
        "meta[property='og:image']",
        "meta[name='twitter:image']",
        "figure.wp-block-image img",
        "div.entry-content img"
      ],
      "author": [
        "span.wprm-recipe-author",
        "span.author.vcard",
        "a[rel='author']",
        "span.posted-by a"
      ],
      "categories": [
        "span.cat-links a",
        "a[rel='category tag']",
        "div.recipe-categories a"
      ],
      "tags": [
        "span.tags-links a",
        "a[rel='tag']"
      ]
    },
    "structured_data": {
      "enabled": true,
      "json_ld_selector": "script[type='application/ld+json']",
      "json_ld_path": "$..[?(@['@type']=='Recipe')]"
    }
  },
  {
    "name": "Pardon Your French",
    "url": "https://www.pardonyourfrench.com/",
    "type": "cooking",
    "scraped": false,
    "recipes": {
      "listing": [
        {
          "url": "https://www.pardonyourfrench.com/",
          "link_selector": "article h2.entry-title a, h2.entry-title a, h2.post-title a, h3.entry-title a, h3.post-title a, div.recipe-card a, div.card a, a.entry-title, div.recipe a",
          "pagination_selector": "nav.pagination a.next, a.next.page-numbers, ul.pagination li.next a, a.pagination-next, li.next a, a.next, a[rel='next']"
        }
      ]
    },
    "article": {
      "title": [
        "h1.entry-title",
        "h1.post-title"
      ],
      "description": [
        "meta[name='description']",
        "meta[property='og:description']",
        "div.entry-content p"
      ],
      "ingredients": [
        "div.wprm-recipe-ingredients ul li",
        "div.wp-block-wprm-recipe-ingredients ul li",
        "div.tasty-recipe-ingredients li",
        "div.recipe-ingredients ul li",
        "li.ingredient"
      ],
      "instructions": [
        "div.wprm-recipe-instructions div.wprm-recipe-instruction-text",
        "div.wp-block-wprm-recipe-instructions li",
        "div.tasty-recipe-instructions li",
        "div.recipe-instructions li",
        "ol li"
      ],
      "prep_time": [
        "span.wprm-recipe-prep_time",
        "div.tasty-recipes-prep-time",
        "div.recipe-meta-item--prep span.recipe-meta-item-value"
      ],
      "cook_time": [
        "span.wprm-recipe-cook_time",
        "div.tasty-recipes-cook-time",
        "div.recipe-meta-item--cook span.recipe-meta-item-value"
      ],
      "total_time": [
        "span.wprm-recipe-total_time",
        "div.tasty-recipes-total-time",
        "div.recipe-meta-item--total span.recipe-meta-item-value"
      ],
      "servings": [
        "span.wprm-recipe-servings",
        "div.tasty-recipes-yield",
        "div.recipe-servings"
      ],
      "image": [
        "meta[property='og:image']",
        "meta[name='twitter:image']",
        "figure.wp-block-image img",
        "div.entry-content img"
      ],
      "author": [
        "span.wprm-recipe-author",
        "span.author.vcard",
        "a[rel='author']",
        "span.posted-by a"
      ],
      "categories": [
        "span.cat-links a",
        "a[rel='category tag']",
        "div.recipe-categories a"
      ],
      "tags": [
        "span.tags-links a",
        "a[rel='tag']"
      ]
    },
    "structured_data": {
      "enabled": true,
      "json_ld_selector": "script[type='application/ld+json']",
      "json_ld_path": "$..[?(@['@type']=='Recipe')]"
    },
    "scraper": true
  },
  {
    "name": "Recipes from Costa Rica",
    "url": "https://www.recipesfromcostarica.com/home.html",
    "type": "cooking",
    "scraped": false,
    "recipes": {
      "listing": [
        {
          "url": "https://www.recipesfromcostarica.com/home.html",
          "link_selector": "article h2.entry-title a, h2.entry-title a, h2.post-title a, h3.entry-title a, h3.post-title a, div.recipe-card a, div.card a, a.entry-title, div.recipe a",
          "pagination_selector": "nav.pagination a.next, a.next.page-numbers, ul.pagination li.next a, a.pagination-next, li.next a, a.next, a[rel='next']"
        }
      ]
    },
    "article": {
      "title": [
        "h1.entry-title",
        "h1.post-title"
      ],
      "description": [
        "meta[name='description']",
        "meta[property='og:description']",
        "div.entry-content p"
      ],
      "ingredients": [
        "div.wprm-recipe-ingredients ul li",
        "div.wp-block-wprm-recipe-ingredients ul li",
        "div.tasty-recipe-ingredients li",
        "div.recipe-ingredients ul li",
        "li.ingredient"
      ],
      "instructions": [
        "div.wprm-recipe-instructions div.wprm-recipe-instruction-text",
        "div.wp-block-wprm-recipe-instructions li",
        "div.tasty-recipe-instructions li",
        "div.recipe-instructions li",
        "ol li"
      ],
      "prep_time": [
        "span.wprm-recipe-prep_time",
        "div.tasty-recipes-prep-time",
        "div.recipe-meta-item--prep span.recipe-meta-item-value"
      ],
      "cook_time": [
        "span.wprm-recipe-cook_time",
        "div.tasty-recipes-cook-time",
        "div.recipe-meta-item--cook span.recipe-meta-item-value"
      ],
      "total_time": [
        "span.wprm-recipe-total_time",
        "div.tasty-recipes-total-time",
        "div.recipe-meta-item--total span.recipe-meta-item-value"
      ],
      "servings": [
        "span.wprm-recipe-servings",
        "div.tasty-recipes-yield",
        "div.recipe-servings"
      ],
      "image": [
        "meta[property='og:image']",
        "meta[name='twitter:image']",
        "figure.wp-block-image img",
        "div.entry-content img"
      ],
      "author": [
        "span.wprm-recipe-author",
        "span.author.vcard",
        "a[rel='author']",
        "span.posted-by a"
      ],
      "categories": [
        "span.cat-links a",
        "a[rel='category tag']",
        "div.recipe-categories a"
      ],
      "tags": [
        "span.tags-links a",
        "a[rel='tag']"
      ]
    },
    "structured_data": {
      "enabled": true,
      "json_ld_selector": "script[type='application/ld+json']",
      "json_ld_path": "$..[?(@['@type']=='Recipe')]"
    }
  },
  {
    "name": "Rotas Gastronomicas - East Timor",
    "url": "https://en.rotasgastronomicas.com/culinary_recipes_and_gastronomy_from_east_timor.html",
    "type": "cooking",
    "scraped": false,
    "recipes": {
      "listing": [
        {
          "url": "https://en.rotasgastronomicas.com/culinary_recipes_and_gastronomy_from_east_timor.html",
          "link_selector": "article h2.entry-title a, h2.entry-title a, h2.post-title a, h3.entry-title a, h3.post-title a, div.recipe-card a, div.card a, a.entry-title, div.recipe a",
          "pagination_selector": "nav.pagination a.next, a.next.page-numbers, ul.pagination li.next a, a.pagination-next, li.next a, a.next, a[rel='next']"
        }
      ]
    },
    "article": {
      "title": [
        "h1.entry-title",
        "h1.post-title"
      ],
      "description": [
        "meta[name='description']",
        "meta[property='og:description']",
        "div.entry-content p"
      ],
      "ingredients": [
        "div.wprm-recipe-ingredients ul li",
        "div.wp-block-wprm-recipe-ingredients ul li",
        "div.tasty-recipe-ingredients li",
        "div.recipe-ingredients ul li",
        "li.ingredient"
      ],
      "instructions": [
        "div.wprm-recipe-instructions div.wprm-recipe-instruction-text",
        "div.wp-block-wprm-recipe-instructions li",
        "div.tasty-recipe-instructions li",
        "div.recipe-instructions li",
        "ol li"
      ],
      "prep_time": [
        "span.wprm-recipe-prep_time",
        "div.tasty-recipes-prep-time",
        "div.recipe-meta-item--prep span.recipe-meta-item-value"
      ],
      "cook_time": [
        "span.wprm-recipe-cook_time",
        "div.tasty-recipes-cook-time",
        "div.recipe-meta-item--cook span.recipe-meta-item-value"
      ],
      "total_time": [
        "span.wprm-recipe-total_time",
        "div.tasty-recipes-total-time",
        "div.recipe-meta-item--total span.recipe-meta-item-value"
      ],
      "servings": [
        "span.wprm-recipe-servings",
        "div.tasty-recipes-yield",
        "div.recipe-servings"
      ],
      "image": [
        "meta[property='og:image']",
        "meta[name='twitter:image']",
        "figure.wp-block-image img",
        "div.entry-content img"
      ],
      "author": [
        "span.wprm-recipe-author",
        "span.author.vcard",
        "a[rel='author']",
        "span.posted-by a"
      ],
      "categories": [
        "span.cat-links a",
        "a[rel='category tag']",
        "div.recipe-categories a"
      ],
      "tags": [
        "span.tags-links a",
        "a[rel='tag']"
      ]
    },
    "structured_data": {
      "enabled": true,
      "json_ld_selector": "script[type='application/ld+json']",
      "json_ld_path": "$..[?(@['@type']=='Recipe')]"
    }
  },
  {
    "name": "Tooting Family Kitchen - Ethiopian Meal",
    "url": "https://www.tootingfamilykitchen.com/13-ethiopia-cooking-an-ethiopian-family-meal/",
    "type": "cooking",
    "scraped": false,
    "recipes": {
      "listing": [
        {
          "url": "https://www.tootingfamilykitchen.com/13-ethiopia-cooking-an-ethiopian-family-meal/",
          "link_selector": "article h2.entry-title a, h2.entry-title a, h2.post-title a, h3.entry-title a, h3.post-title a, div.recipe-card a, div.card a, a.entry-title, div.recipe a",
          "pagination_selector": "nav.pagination a.next, a.next.page-numbers, ul.pagination li.next a, a.pagination-next, li.next a, a.next, a[rel='next']"
        }
      ]
    },
    "article": {
      "title": [
        "h1.entry-title",
        "h1.post-title"
      ],
      "description": [
        "meta[name='description']",
        "meta[property='og:description']",
        "div.entry-content p"
      ],
      "ingredients": [
        "div.wprm-recipe-ingredients ul li",
        "div.wp-block-wprm-recipe-ingredients ul li",
        "div.tasty-recipe-ingredients li",
        "div.recipe-ingredients ul li",
        "li.ingredient"
      ],
      "instructions": [
        "div.wprm-recipe-instructions div.wprm-recipe-instruction-text",
        "div.wp-block-wprm-recipe-instructions li",
        "div.tasty-recipe-instructions li",
        "div.recipe-instructions li",
        "ol li"
      ],
      "prep_time": [
        "span.wprm-recipe-prep_time",
        "div.tasty-recipes-prep-time",
        "div.recipe-meta-item--prep span.recipe-meta-item-value"
      ],
      "cook_time": [
        "span.wprm-recipe-cook_time",
        "div.tasty-recipes-cook-time",
        "div.recipe-meta-item--cook span.recipe-meta-item-value"
      ],
      "total_time": [
        "span.wprm-recipe-total_time",
        "div.tasty-recipes-total-time",
        "div.recipe-meta-item--total span.recipe-meta-item-value"
      ],
      "servings": [
        "span.wprm-recipe-servings",
        "div.tasty-recipes-yield",
        "div.recipe-servings"
      ],
      "image": [
        "meta[property='og:image']",
        "meta[name='twitter:image']",
        "figure.wp-block-image img",
        "div.entry-content img"
      ],
      "author": [
        "span.wprm-recipe-author",
        "span.author.vcard",
        "a[rel='author']",
        "span.posted-by a"
      ],
      "categories": [
        "span.cat-links a",
        "a[rel='category tag']",
        "div.recipe-categories a"
      ],
      "tags": [
        "span.tags-links a",
        "a[rel='tag']"
      ]
    },
    "structured_data": {
      "enabled": true,
      "json_ld_selector": "script[type='application/ld+json']",
      "json_ld_path": "$..[?(@['@type']=='Recipe')]"
    }
  },
  {
    "name": "Yiayia's Recipes",
    "url": "https://www.yiayiasrecipes.co.uk/recipe-blog",
    "type": "cooking",
    "scraped": false,
    "recipes": {
      "listing": [
        {
          "url": "https://www.yiayiasrecipes.co.uk/recipe-blog",
          "link_selector": "article h2.entry-title a, h2.entry-title a, h2.post-title a, h3.entry-title a, h3.post-title a, div.recipe-card a, div.card a, a.entry-title, div.recipe a",
          "pagination_selector": "nav.pagination a.next, a.next.page-numbers, ul.pagination li.next a, a.pagination-next, li.next a, a.next, a[rel='next']"
        }
      ]
    },
    "article": {
      "title": [
        "h1.entry-title",
        "h1.post-title"
      ],
      "description": [
        "meta[name='description']",
        "meta[property='og:description']",
        "div.entry-content p"
      ],
      "ingredients": [
        "div.wprm-recipe-ingredients ul li",
        "div.wp-block-wprm-recipe-ingredients ul li",
        "div.tasty-recipe-ingredients li",
        "div.recipe-ingredients ul li",
        "li.ingredient"
      ],
      "instructions": [
        "div.wprm-recipe-instructions div.wprm-recipe-instruction-text",
        "div.wp-block-wprm-recipe-instructions li",
        "div.tasty-recipe-instructions li",
        "div.recipe-instructions li",
        "ol li"
      ],
      "prep_time": [
        "span.wprm-recipe-prep_time",
        "div.tasty-recipes-prep-time",
        "div.recipe-meta-item--prep span.recipe-meta-item-value"
      ],
      "cook_time": [
        "span.wprm-recipe-cook_time",
        "div.tasty-recipes-cook-time",
        "div.recipe-meta-item--cook span.recipe-meta-item-value"
      ],
      "total_time": [
        "span.wprm-recipe-total_time",
        "div.tasty-recipes-total-time",
        "div.recipe-meta-item--total span.recipe-meta-item-value"
      ],
      "servings": [
        "span.wprm-recipe-servings",
        "div.tasty-recipes-yield",
        "div.recipe-servings"
      ],
      "image": [
        "meta[property='og:image']",
        "meta[name='twitter:image']",
        "figure.wp-block-image img",
        "div.entry-content img"
      ],
      "author": [
        "span.wprm-recipe-author",
        "span.author.vcard",
        "a[rel='author']",
        "span.posted-by a"
      ],
      "categories": [
        "span.cat-links a",
        "a[rel='category tag']",
        "div.recipe-categories a"
      ],
      "tags": [
        "span.tags-links a",
        "a[rel='tag']"
      ]
    },
    "structured_data": {
      "enabled": true,
      "json_ld_selector": "script[type='application/ld+json']",
      "json_ld_path": "$..[?(@['@type']=='Recipe')]"
    }
  }
]<|MERGE_RESOLUTION|>--- conflicted
+++ resolved
@@ -3047,23 +3047,15 @@
     "article": {
       "title": [
         "h1.entry-title",
-<<<<<<< HEAD
         "h1.post-title",
         "h1.page-title",
         "h1"
-=======
-        "h1.post-title"
->>>>>>> d07c624f
-      ],
-      "description": [
-        "meta[name='description']",
-        "meta[property='og:description']",
-<<<<<<< HEAD
+      ],
+      "description": [
+        "meta[name='description']",
+        "meta[property='og:description']",
         "div.entry-content p",
         "div.post-content p"
-=======
-        "div.entry-content p"
->>>>>>> d07c624f
       ],
       "ingredients": [
         "div.wprm-recipe-ingredients ul li",
@@ -3144,23 +3136,15 @@
     "article": {
       "title": [
         "h1.entry-title",
-<<<<<<< HEAD
         "h1.post-title",
         "h1.page-title",
         "h1"
-=======
-        "h1.post-title"
->>>>>>> d07c624f
-      ],
-      "description": [
-        "meta[name='description']",
-        "meta[property='og:description']",
-<<<<<<< HEAD
+      ],
+      "description": [
+        "meta[name='description']",
+        "meta[property='og:description']",
         "div.entry-content p",
         "div.post-content p"
-=======
-        "div.entry-content p"
->>>>>>> d07c624f
       ],
       "ingredients": [
         "div.wprm-recipe-ingredients ul li",
@@ -3328,23 +3312,15 @@
     "article": {
       "title": [
         "h1.entry-title",
-<<<<<<< HEAD
         "h1.post-title",
         "h1.page-title",
         "h1"
-=======
-        "h1.post-title"
->>>>>>> d07c624f
-      ],
-      "description": [
-        "meta[name='description']",
-        "meta[property='og:description']",
-<<<<<<< HEAD
+      ],
+      "description": [
+        "meta[name='description']",
+        "meta[property='og:description']",
         "div.entry-content p",
         "div.post-content p"
-=======
-        "div.entry-content p"
->>>>>>> d07c624f
       ],
       "ingredients": [
         "div.wprm-recipe-ingredients ul li",
@@ -3425,23 +3401,15 @@
     "article": {
       "title": [
         "h1.entry-title",
-<<<<<<< HEAD
         "h1.post-title",
         "h1.page-title",
         "h1"
-=======
-        "h1.post-title"
->>>>>>> d07c624f
-      ],
-      "description": [
-        "meta[name='description']",
-        "meta[property='og:description']",
-<<<<<<< HEAD
+      ],
+      "description": [
+        "meta[name='description']",
+        "meta[property='og:description']",
         "div.entry-content p",
         "div.post-content p"
-=======
-        "div.entry-content p"
->>>>>>> d07c624f
       ],
       "ingredients": [
         "div.wprm-recipe-ingredients ul li",
@@ -3522,13 +3490,9 @@
     "article": {
       "title": [
         "h1.entry-title",
-<<<<<<< HEAD
         "h1.post-title",
         "h1.page-title",
         "h1"
-=======
-        "h1.post-title"
->>>>>>> d07c624f
       ],
       "description": [
         "meta[name='description']",
